--- conflicted
+++ resolved
@@ -144,7 +144,13 @@
     )
 
     parser.add_argument(
-<<<<<<< HEAD
+        "--log-level",
+        default="INFO",
+        help="The logging output level.",
+        choices=["DEBUG", "INFO", "WARN", "ERROR", "CRITICAL"]
+    )
+
+    parser.add_argument(
         "-p",
         "--policy",
         help="The policy to dealt with errors",
@@ -152,12 +158,6 @@
         choices=["no_policy", "strict_policy"],
         action="store",
         default="no_policy"
-=======
-        "--log-level",
-        default="INFO",
-        help="The logging output level.",
-        choices=["DEBUG", "INFO", "WARN", "ERROR", "CRITICAL"]
->>>>>>> c70c360b
     )
 
     return parser
