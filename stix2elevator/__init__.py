--- conflicted
+++ resolved
@@ -19,11 +19,7 @@
 from stix2elevator.ids import clear_id_mapping, clear_object_id_mapping
 from stix2elevator.utils import *
 from stix2elevator.convert_stix import convert_package
-<<<<<<< HEAD
 from stix2elevator.options import get_validator_options, initialize_options, get_option_value, set_option_value
-=======
-from stix2elevator.options import get_validator_options, get_option_value
->>>>>>> b13d0b49
 from stix2elevator.version import __version__  # noqa
 
 logging.basicConfig(
@@ -76,6 +72,7 @@
     clear_id_mapping()
     clear_1x_markings_map()
     clear_pattern_mapping()
+    clear_object_id_mapping()
 
     validator_options = get_validator_options()
 
@@ -113,6 +110,7 @@
     clear_id_mapping()
     clear_1x_markings_map()
     clear_pattern_mapping()
+    clear_object_id_mapping()
 
     validator_options = get_validator_options()
 
