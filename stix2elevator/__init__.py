
# built-in
import json
import logging

# external
from stix.core import STIXPackage

from six import StringIO

from stix2validator import codes
from stix2validator import output
from stix2validator import validate_string, ValidationError

import stixmarx

# internal
from stix2elevator.convert_pattern import clear_pattern_mapping
from stix2elevator.ids import clear_id_mapping, clear_object_id_mapping
from stix2elevator.utils import *
from stix2elevator.convert_stix import convert_package
from stix2elevator.options import get_validator_options, initialize_options, get_option_value, set_option_value
from stix2elevator.version import __version__  # noqa


# Module-level logger
log = logging.getLogger(__name__)


def elevate_file(fn):
<<<<<<< HEAD
    global MESSAGES_GENERATED
    print("Results produced by the stix2-elevator are not for production purposes.")
=======
>>>>>>> c70c360b
    clear_id_mapping()
    clear_1x_markings_map()
    clear_pattern_mapping()
    clear_object_id_mapping()
    MESSAGES_GENERATED = False

    validator_options = get_validator_options()

    try:
        output.set_level(validator_options.verbose)

        container = stixmarx.parse(fn)
        stix_package = container.package
        set_option_value("marking_container", container)

        if not isinstance(stix_package, STIXPackage):
            raise TypeError("Must be an instance of stix.core.STIXPackage")

        setup_logger(stix_package.id_)
        warn("Results produced by the stix2-elevator are not for production purposes.", 201)
        json_string = json.dumps(convert_package(stix_package,
                                                 get_option_value("package_created_by_id"),
                                                 get_option_value("default_timestamp")),
                                 indent=4,
                                 separators=(',', ': '),
                                 sort_keys=True)
        validation_results = validate_string(json_string, validator_options)

        output.print_results(validation_results)
        if get_option_value("policy") == "no_policy" or (not MESSAGES_GENERATED and validation_results._is_valid):
            print(json_string)
            return json_string
        else:
            return None

    except ValidationError as ex:
        output.error("Validation error occurred: '%s'" % ex,
                     codes.EXIT_VALIDATION_ERROR)
    except OSError as ex:
        log.error(ex)


def elevate_string(string):
    clear_id_mapping()
    clear_1x_markings_map()
    clear_pattern_mapping()
    clear_object_id_mapping()

    validator_options = get_validator_options()

    try:
        output.set_level(validator_options.verbose)

        io = StringIO(string)
        container = stixmarx.parse(io)
        stix_package = container.package
        set_option_value("marking_container", container)

        if not isinstance(stix_package, STIXPackage):
            raise TypeError("Must be an instance of stix.core.STIXPackage")

        setup_logger(stix_package.id_)
        warn("Results produced by the stix2-elevator are not for production purposes.", 201)
        json_string = json.dumps(convert_package(stix_package,
                                                 get_option_value("package_created_by_id"),
                                                 get_option_value("default_timestamp")),
                                 indent=4,
                                 separators=(',', ': '),
                                 sort_keys=True)
        validation_results = validate_string(json_string, validator_options)
        output.print_results(validation_results)
        if get_option_value("policy") == "no_policy" or (not MESSAGES_GENERATED and validation_results._is_valid):
            return json_string
        else:
            return None

    except ValidationError as ex:
        output.error("Validation error occurred: '%s'" % ex,
                     codes.EXIT_VALIDATION_ERROR)
    except OSError as ex:
        log.error(ex)


def elevate_package(package):
    clear_id_mapping()
    clear_1x_markings_map()
    clear_pattern_mapping()
    clear_object_id_mapping()

    validator_options = get_validator_options()

    try:
        output.set_level(validator_options.verbose)

        # It needs to be re-parsed.
        container = stixmarx.parse(StringIO(package.to_xml()))
        stix_package = container.package
        set_option_value("marking_container", container)

        if not isinstance(stix_package, STIXPackage):
            raise TypeError("Must be an instance of stix.core.STIXPackage")

        setup_logger(stix_package.id_)
        warn("Results produced by the stix2-elevator are not for production purposes.", 201)
        json_string = json.dumps(convert_package(stix_package,
                                                 get_option_value("package_created_by_id"),
                                                 get_option_value("default_timestamp")),
                                 indent=4,
                                 separators=(',', ': '),
                                 sort_keys=True)
        validation_results = validate_string(json_string, validator_options)
        output.print_results(validation_results)
        if get_option_value("policy") == "no_policy" or (not MESSAGES_GENERATED and validation_results._is_valid):
            return json_string
        else:
            return None

    except ValidationError as ex:
        output.error("Validation error occurred: '%s'" % ex,
                     codes.EXIT_VALIDATION_ERROR)
    except OSError as ex:
        log.error(ex)<|MERGE_RESOLUTION|>--- conflicted
+++ resolved
@@ -19,7 +19,7 @@
 from stix2elevator.ids import clear_id_mapping, clear_object_id_mapping
 from stix2elevator.utils import *
 from stix2elevator.convert_stix import convert_package
-from stix2elevator.options import get_validator_options, initialize_options, get_option_value, set_option_value
+from stix2elevator.options import get_validator_options, get_option_value, set_option_value
 from stix2elevator.version import __version__  # noqa
 
 
@@ -28,11 +28,8 @@
 
 
 def elevate_file(fn):
-<<<<<<< HEAD
     global MESSAGES_GENERATED
     print("Results produced by the stix2-elevator are not for production purposes.")
-=======
->>>>>>> c70c360b
     clear_id_mapping()
     clear_1x_markings_map()
     clear_pattern_mapping()
