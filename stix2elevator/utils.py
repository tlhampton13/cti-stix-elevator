--- conflicted
+++ resolved
@@ -29,13 +29,9 @@
 
 def warn(fmt, ecode, *args):
     if options.msg_id_enabled(ecode):
-<<<<<<< HEAD
         global MESSAGES_GENERATED
-        log.warn(fmt, *args, extra={'ecode': ecode})
+        log.warning(fmt, *args, extra={'ecode': ecode})
         MESSAGES_GENERATED = True
-=======
-        log.warning(fmt, *args, extra={'ecode': ecode})
->>>>>>> c70c360b
 
 
 def error(fmt, ecode, *args):
