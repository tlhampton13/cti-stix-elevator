
# external
import pycountry

from cybox.core import Observable
from lxml import etree

import stix
from stix.campaign import Campaign
from stix.coa import CourseOfAction
from stix.common.identity import Identity
from stix.common.kill_chains import KillChainPhase, KillChainPhaseReference
from stix.data_marking import MarkingSpecification, MarkingStructure
from stix.exploit_target import ExploitTarget
from stix.extensions.identity.ciq_identity_3_0 import CIQIdentity3_0Instance
from stix.extensions.test_mechanism.open_ioc_2010_test_mechanism import OpenIOCTestMechanism
from stix.extensions.test_mechanism.snort_test_mechanism import SnortTestMechanism
from stix.extensions.test_mechanism.yara_test_mechanism import YaraTestMechanism
from stix.extensions.marking.simple_marking import SimpleMarkingStructure
from stix.extensions.marking.terms_of_use_marking import TermsOfUseMarkingStructure
from stix.extensions.marking.tlp import TLPMarkingStructure
from stix.incident import Incident
from stix.indicator import Indicator
from stix.threat_actor import ThreatActor
from stix.ttp import TTP

from stixmarx import navigator

# internal
from stix2elevator.convert_cybox import convert_cybox_object, fix_cybox_relationships
from stix2elevator.convert_pattern import (convert_indicator_to_pattern, convert_observable_to_pattern, fix_pattern,
                                           interatively_resolve_placeholder_refs, create_boolean_expression,
                                           add_to_pattern_cache, remove_pattern_objects, ComparisonExpression)
from stix2elevator.ids import *
from stix2elevator.options import get_option_value
from stix2elevator.utils import *
from stix2elevator.vocab_mappings import *

if stix.__version__ >= "1.2.0.0":
    from stix.report import Report
elif stix.__version__ >= "1.1.1.7":
    import stix.extensions.marking.ais
    from stix.extensions.marking.ais import AISMarkingStructure

# collect kill chains
KILL_CHAINS_PHASES = {}

OBSERVABLE_MAPPING = {}


def process_kill_chain(kc):
    for kcp in kc.kill_chain_phases:
        # Use object itself as key.
        if kcp.phase_id:
            KILL_CHAINS_PHASES[kcp.phase_id] = {"kill_chain_name": kc.name, "phase_name": kcp.name}
        else:
            KILL_CHAINS_PHASES[kcp] = {"kill_chain_name": kc.name, "phase_name": kcp.name}


#
# identities
#


def get_simple_name_from_identity(identity, bundle_instance, sdo_instance):
    if isinstance(identity, CIQIdentity3_0Instance):
        handle_relationship_to_refs([identity], sdo_instance["id"], bundle_instance, "attributed-to")
    else:
        return identity.name


def get_identity_ref(identity, bundle_instance, parent_timestamp):
    if identity.idref is not None:
        # fix reference later
        return identity.idref
    else:
        ident20 = convert_identity(identity, bundle_instance, parent_timestamp)
        bundle_instance["objects"].append(ident20)
        return ident20["id"]


def process_information_source(information_source, so, bundle_instance, parent_created_by_ref, parent_timestamp):
    if information_source:
        if information_source.identity is not None:
            so["created_by_ref"] = get_identity_ref(information_source.identity, bundle_instance, parent_timestamp)
        else:
            so["created_by_ref"] = parent_created_by_ref

        if so == bundle_instance:
            warn("Information Source on %s is not representable in STIX 2.0", 401, so["id"])
        else:
            if information_source.description:
                process_description_and_short_description(so, information_source)
            if information_source.references:
                for ref in information_source.references:
                    so["external_references"].append({"url": ref})
            if not get_option_value("no_squirrel_gaps") and information_source.roles:
                for role in information_source.roles:
                    # no vocab to make to in 2.0
                    so["description"] += "\n\n" + "INFORMATION SOURCE ROLE: " + role.value
            if information_source.tools:
                for tool in information_source.tools:
                    add_tool_property_to_description(so, tool)
    else:
        so["created_by_ref"] = parent_created_by_ref
    return so["created_by_ref"]


def convert_to_open_vocabs(stix20_obj, stix20_property_name, value, vocab_mapping):
    stix20_obj[stix20_property_name].append(map_vocabs_to_label(value, vocab_mapping))


def process_structured_text_list(text_list):
    full_text = ""
    for text_obj in text_list.sorted:
        full_text += text_obj.value
    return full_text


def process_description_and_short_description(so, entity, parent_info=False):
    if hasattr(entity, "descriptions") and entity.descriptions is not None:
        description_as_text = text_type(process_structured_text_list(entity.descriptions))
        if description_as_text:
            if parent_info:
                if not get_option_value("no_squirrel_gaps"):
                    if so["description"]:
                        so["description"] += "\nPARENT_DESCRIPTION: \n" + description_as_text
                    else:
                        so["description"] += description_as_text
            else:
                so["description"] += description_as_text
        if (not get_option_value("no_squirrel_gaps") and
                hasattr(entity, "short_descriptions") and
                entity.short_descriptions is not None):
            short_description_as_text = process_structured_text_list(entity.short_descriptions)
            if short_description_as_text:
                warn("The Short_Description property is no longer supported in STIX. The text was appended to the description property of %s", 301, so["id"])
                if parent_info:
                    if so["description"]:
                        so["description"] += "\nPARENT_SHORT_DESCRIPTION: \n" + short_description_as_text
                    else:
                        so["description"] += short_description_as_text
                else:
                    so["description"] += short_description_as_text
    # could be descriptionS or description
    elif hasattr(entity, "description") and entity.description is not None:
        so["description"] += text_type(entity.description.value)
    elif not get_option_value("no_squirrel_gaps") and hasattr(entity, "short_descriptions") and entity.short_descriptions is not None:
        so["description"] = text_type(process_structured_text_list(entity.short_descriptions))


def create_basic_object(stix20_type, stix1x_obj, parent_timestamp=None, parent_id=None, id_used=False):
    instance = {"type": stix20_type}
    instance["id"] = generate_stix20_id(stix20_type, stix1x_obj.id_ if (stix1x_obj and
                                                                        hasattr(stix1x_obj, "id_") and
                                                                        stix1x_obj.id_) else parent_id, id_used)
    timestamp = convert_timestamp(stix1x_obj, parent_timestamp, True)
    instance["created"] = timestamp
    # may need to revisit if we handle 1.x versioning.
    instance["modified"] = timestamp
    instance["description"] = ""
    instance["external_references"] = []
    return instance


def convert_marking_specification(marking_specification, bundle_instance, sdo_instance, parent_created_by_ref, parent_timestamp):
    return_obj = []

    if marking_specification.marking_structures is not None:
        ms = marking_specification.marking_structures
        for mark_spec in ms:
            marking_definition_instance = create_basic_object("marking-definition", marking_specification)
<<<<<<< HEAD
            process_information_source(marking_specification.information_source,
                                       marking_definition_instance, bundle_instance,
                                       parent_created_by_ref, parent_timestamp)

            if "modified" in marking_definition_instance:
                del marking_definition_instance["modified"]

=======
            marking_created_by_ref = process_information_source(marking_specification.information_source, # noqa
                                                                marking_definition_instance, bundle_instance,
                                                                parent_created_by_ref, parent_timestamp)
>>>>>>> b13d0b49
            if isinstance(mark_spec, TLPMarkingStructure):
                marking_definition_instance["definition_type"] = "tlp"
                definition = {}
                if mark_spec.color is not None:
                    definition["tlp"] = text_type(mark_spec.color)
                marking_definition_instance["definition"] = definition
            elif isinstance(mark_spec, TermsOfUseMarkingStructure):
                marking_definition_instance["definition_type"] = "statement"
                definition = {}
                if mark_spec.terms_of_use is not None:
                    definition["statement"] = text_type(mark_spec.terms_of_use)
                marking_definition_instance["definition"] = definition
            elif isinstance(mark_spec, SimpleMarkingStructure):
                marking_definition_instance["definition_type"] = "statement"
                definition = {}
                if mark_spec.statement is not None:
                    definition["statement"] = text_type(mark_spec.statement)
                marking_definition_instance["definition"] = definition
            elif isinstance(mark_spec, AISMarkingStructure):
                marking_definition_instance["definition_type"] = "ais"
                definition = {}
                if mark_spec.is_proprietary is not None:
                    definition["is_proprietary"] = "true"
                    if (mark_spec.is_proprietary.ais_consent is not None and
                                mark_spec.is_proprietary.ais_consent.consent is not None):
                        definition["consent"] = text_type(mark_spec.is_proprietary.ais_consent.consent).lower()
                    if (mark_spec.is_proprietary.tlp_marking is not None and
                                mark_spec.is_proprietary.tlp_marking.color is not None):
                        definition["tlp"] = text_type(mark_spec.is_proprietary.tlp_marking.color).lower()
                    if mark_spec.is_proprietary.cisa_proprietary is not None:
                        definition["is_cisa_proprietary"] = text_type(mark_spec.is_proprietary.cisa_proprietary).lower()
                elif mark_spec.not_proprietary is not None:
                    definition["is_proprietary"] = "false"
                    if (mark_spec.not_proprietary.ais_consent is not None and
                                mark_spec.not_proprietary.ais_consent.consent is not None):
                        definition["consent"] = text_type(mark_spec.not_proprietary.ais_consent.consent).lower()
                    if (mark_spec.not_proprietary.tlp_marking is not None and
                                mark_spec.not_proprietary.tlp_marking.color is not None):
                        definition["tlp"] = text_type(mark_spec.not_proprietary.tlp_marking.color).lower()
                    if mark_spec.not_proprietary.cisa_proprietary is not None:
                        definition["is_cisa_proprietary"] = text_type(mark_spec.not_proprietary.cisa_proprietary).lower()
                marking_definition_instance["definition"] = definition
            else:
                warn("Could not resolve Marking Structure %s", 425, marking_definition_instance["id"])

            if "definition_type" in marking_definition_instance:
                val = add_marking_map_entry(mark_spec, marking_definition_instance["id"])
                if val is not None and not isinstance(val, MarkingStructure):
                    info("Found duplicate marking structure %s", 620, marking_specification.id_)
                else:
                    return_obj.append(marking_definition_instance)

    return return_obj


def finish_basic_object(old_id, instance, stix1x_obj):
    if old_id is not None:
        record_ids(old_id, instance["id"])
    if hasattr(stix1x_obj, "related_packages") and stix1x_obj.related_packages is not None:
        for p in stix1x_obj.related_packages:
            warn("Related_Packages type in %s not supported in STIX 2.0", 402, stix1x_obj.id_)

    # Attach markings to SDO if present.
    container = get_option_value("marking_container")
    markings = container.get_markings(stix1x_obj)
    object_refs = []
    for marking in markings:
        for marking_spec in marking.marking_structures:
            stix20_marking = map_1x_markings_to_20(marking_spec)
            if not isinstance(stix20_marking, MarkingStructure):
                object_refs.append(stix20_marking)
    if object_refs:
        instance["object_marking_refs"] = object_refs

#
# handle gaps
#


def add_string_property_to_description(sdo_instance, property_name, property_value, is_list=False):
    if not get_option_value("no_squirrel_gaps") and property_value is not None:
        if is_list:
            sdo_instance["description"] += "\n\n" + property_name.upper() + ":\n"
            property_values = []
            for v in property_value:
                property_values.append(text_type(v))
            sdo_instance["description"] += ",\n".join(property_values)
        else:
            sdo_instance["description"] += "\n\n" + property_name.upper() + ":\n\t" + text_type(property_value)
        warn("Appended %s to description of %s", 302, property_name, sdo_instance["id"])


def add_confidence_property_to_description(sdo_instance, confidence):
    if not get_option_value("no_squirrel_gaps"):
        if confidence is not None:
            sdo_instance["description"] += "\n\n" + "CONFIDENCE: "
            if confidence.value is not None:
                sdo_instance["description"] += text_type(confidence.value)
            if confidence.description is not None:
                sdo_instance["description"] += "\n\tDESCRIPTION: " + text_type(confidence.description)
            warn("Appended Confidence type content to description of %s", 304, sdo_instance["id"])


def add_statement_type_to_description(sdo_instance, statement, property_name):
    if statement and not get_option_value("no_squirrel_gaps"):
        sdo_instance["description"] += "\n\n" + property_name.upper() + ":"
        if statement.value:
            sdo_instance["description"] += text_type(statement.value)
        if statement.descriptions:
            descriptions = []
            for d in statement.descriptions:
                descriptions.append(text_type(d.value))
            sdo_instance["description"] += "\n\n\t".join(descriptions)

        if statement.source is not None:
            # FIXME: Handle source
            info("Source in %s is not handled, yet.", 815, sdo_instance["id"])
        if statement.confidence:
            add_confidence_property_to_description(sdo_instance, statement.confidence)
        warn("Appended Statement type content to description of %s", 305, sdo_instance["id"])


def add_multiple_statement_types_to_description(sdo_instance, statements, property_name):
    if not get_option_value("no_squirrel_gaps"):
        for s in statements:
            add_statement_type_to_description(sdo_instance, s, property_name)


def add_tool_property_to_description(sdo_instance, tool):
    if not get_option_value("no_squirrel_gaps"):
        sdo_instance["description"] += "\n\nTOOL SOURCE:"
        if tool.name:
            sdo_instance["description"] += "\n\tname: " + text_type(tool.name)
        warn("Appended Tool type content to description of %s", 306, sdo_instance["id"])

# Sightings


def handle_sightings_observables(related_observables, bundle_instance, parent_timestamp, sighted_object_created_by_ref):
    refs = []
    for ref in related_observables:
        if ref.item.idref is None:
            # embedded
            new20s = handle_embedded_object(ref.item, bundle_instance, sighted_object_created_by_ref, parent_timestamp)
            for new20 in new20s:
                refs.append(new20["id"])
        else:
            refs.append(ref.item.idref)
    return refs


def process_information_source_for_sighting(information_source, sighting_instance, bundle_instance, parent_timestamp):
    if information_source:
        if information_source.identity is not None:
            sighting_instance["where_sighted_refs"] = [get_identity_ref(information_source.identity, bundle_instance, parent_timestamp)]
            if information_source.description:
                process_description_and_short_description(sighting_instance, information_source)
            if information_source.references:
                for ref in information_source.references:
                    sighting_instance["external_references"].append({"url": ref})
            if not get_option_value("no_squirrel_gaps") and information_source.roles:
                for role in information_source.roles:
                    # no vocab to make to in 2.0
                    sighting_instance["description"] += "\n\n" + "INFORMATION SOURCE ROLE: " + role.value
            if information_source.tools:
                for tool in information_source.tools:
                    add_tool_property_to_description(sighting_instance, tool)


def handle_sighting(sighting, sighted_object_id, bundle_instance, parent_timestamp, sighted_object_created_by_ref):
    sighting_instance = create_basic_object("sighting", sighting, parent_timestamp)
    sighting_instance["count"] = 1
    sighting_instance["sighting_of_ref"] = sighted_object_id
    if sighting.related_observables:
        sighting_instance["observed_data_refs"] = handle_sightings_observables(sighting.related_observables,
                                                                               bundle_instance,
                                                                               parent_timestamp,
                                                                               sighted_object_created_by_ref)
    if sighting.source:
        process_information_source_for_sighting(sighting.source, sighting_instance, bundle_instance, parent_timestamp)
    # assumption is that the observation is a singular, not a summary of observations
    sighting_instance["summary"] = False
    return sighting_instance


# Relationships


def create_relationship(source_ref, target_ref, verb, rel_obj=None, parent_timestamp=None, endpoint_identity_ref=None):
    relationship_instance = create_basic_object("relationship", rel_obj, parent_timestamp)
    relationship_instance["source_ref"] = source_ref
    relationship_instance["target_ref"] = target_ref
    relationship_instance["relationship_type"] = verb
    relationship_instance["created_by_ref"] = endpoint_identity_ref
    if rel_obj is not None and hasattr(rel_obj, "relationship") and rel_obj.relationship is not None:
        relationship_instance["description"] = rel_obj.relationship.value
    return relationship_instance


# Creating and Linking up relationships  (three cases)
# 1.  The object is embedded - create the object, add it to the bundle, return to id so the relationship is complete
# 2.  an idref is given, and it has a corresponding 2.0 id, use it
# 3.  an idref is given, but it has NO corresponding 2.0 id, add 1.x id, and fix at the end in fix_relationships


def handle_relationship_to_objs(items, source_id, bundle_instance, verb, parent_timestamp=None,
                                source_identity_ref=None):
    for item in items:
        new20s = handle_embedded_object(item, bundle_instance, source_identity_ref, parent_timestamp)
        for new20 in new20s:
            bundle_instance["relationships"].append(create_relationship(source_id,
                                                                        new20["id"] if new20 else None,
                                                                        verb,
                                                                        item,
                                                                        parent_timestamp,
                                                                        source_identity_ref))


def handle_relationship_to_refs(refs, source_id, bundle_instance, verb, parent_timestamp=None,
                                source_identity_ref=None):
    for ref in refs:
        if ref.item.idref is None:
            # embedded
            new20s = handle_embedded_object(ref.item, bundle_instance, source_identity_ref, parent_timestamp)
            for new20 in new20s:
                bundle_instance["relationships"].append(create_relationship(source_id,
                                                                            new20["id"] if new20 else None,
                                                                            verb,
                                                                            ref,
                                                                            parent_timestamp,
                                                                            source_identity_ref))
        elif exists_id_key(ref.item.idref):
            for to_ref in get_id_value(ref.item.idref):
                bundle_instance["relationships"].append(create_relationship(source_id,
                                                                            to_ref,
                                                                            verb,
                                                                            ref,
                                                                            parent_timestamp,
                                                                            source_identity_ref))
        else:
            # a forward reference, fix later
            bundle_instance["relationships"].append(create_relationship(source_id,
                                                                        ref.item.idref,
                                                                        verb,
                                                                        ref,
                                                                        parent_timestamp,
                                                                        source_identity_ref))


def handle_relationship_from_refs(refs, target_id, bundle_instance, verb, parent_timestamp=None,
                                  target_identity_ref=None):
    for ref in refs:
        if ref.item.idref is None:
            # embedded
            new20s = handle_embedded_object(ref.item, bundle_instance, target_identity_ref, parent_timestamp)
            for new20 in new20s:
                bundle_instance["relationships"].append(create_relationship(new20["id"] if new20 else None,
                                                                            target_id,
                                                                            verb,
                                                                            ref,
                                                                            parent_timestamp,
                                                                            target_identity_ref))
        elif exists_id_key(ref.item.idref):
            for from_ref in get_id_value(ref.item.idref):
                bundle_instance["relationships"].append(create_relationship(from_ref,
                                                                            target_id,
                                                                            verb,
                                                                            ref,
                                                                            parent_timestamp,
                                                                            target_identity_ref))
        else:
            # a forward reference, fix later
            bundle_instance["relationships"].append(create_relationship(ref.item.idref,
                                                                        target_id,
                                                                        verb,
                                                                        ref,
                                                                        parent_timestamp,
                                                                        target_identity_ref))


def reference_needs_fixing(ref):
    return ref and ref.find("--") == -1


def determine_appropriate_verb(current_verb, m_id):
    if m_id is not None and current_verb == "uses":
        type_and_uuid = m_id.split("--")
        if type_and_uuid[0] == "identity":
            return "targets"
    return current_verb


# for ids in source and target refs that are still 1.x ids,
def fix_relationships(relationships, bundle_instance):
    for ref in relationships:
        if reference_needs_fixing(ref["source_ref"]):
            if not exists_id_key(ref["source_ref"]):
                new_id = generate_stix20_id(None, str.lower(ref["source_ref"]))
                if new_id is None:
                    warn("Dangling source reference %s in %s", 601, ref["source_ref"], ref["id"])
                add_id_value(ref["source_ref"], new_id)
            mapped_ids = get_id_value(ref["source_ref"])
            if mapped_ids[0] is None:
                warn("Dangling source reference %s in %s", 601, ref["source_ref"], ref["id"])
            first_one = True
            for m_id in mapped_ids:
                if first_one:
                    ref["source_ref"] = m_id
                else:
                    bundle_instance["relationships"].append(create_relationship(m_id, ref["target_ref"], ref["verb"]))
        if reference_needs_fixing(ref["target_ref"]):
            if not exists_id_key(ref["target_ref"]):
                new_id = generate_stix20_id(None, str.lower(ref["target_ref"]))
                if new_id is None:
                    warn("Dangling target reference %s in %s", 602, ref["target_ref"], ref["id"])
                add_id_value(ref["target_ref"], new_id)
            mapped_ids = get_id_value(ref["target_ref"])
            if mapped_ids[0] is None:
                warn("Dangling target reference %s in %s", 602, ref["target_ref"], ref["id"])
            first_one = True
            for m_id in mapped_ids:
                verb = determine_appropriate_verb(ref["relationship_type"], m_id)
                if first_one:
                    ref["target_ref"] = m_id
                    ref["relationship_type"] = verb
                else:
                    bundle_instance["relationships"].append(create_relationship(ref["source_ref"], m_id, verb))


# Relationships are not in 1.x, so they must be added explicitly to reports.
# This is done after the package has been processed, and the relationships are "fixed", so all relationships are known
#
# For each report:
#   For each relationship
#       if the source and target are part of the report, add the relationship
#       if the source is part of the report, add the relationship AND then the target,
#          UNLESS the target ref is "dangling"
#       if the target is part of the report, add the relationship AND then the source,
#          UNLESS the source ref is "dangling"


def add_relationships_to_reports(bundle_instance):
    rels_to_include = []
    new_ids = get_id_values()
    for rep in bundle_instance["reports"]:
        refs_in_this_report = rep["object_refs"]
        for rel in bundle_instance["relationships"]:
            if (("source_ref" in rel and rel["source_ref"] in refs_in_this_report) and
                    ("target_ref" in rel and rel["target_ref"] in refs_in_this_report)):
                rels_to_include.append(rel["id"])
            elif "source_ref" in rel and rel["source_ref"] in refs_in_this_report:
                # and target_ref is not in refs_in_this_report
                if "target_ref" in rel and rel["target_ref"] and (
                        rel["target_ref"] in new_ids or rel["target_ref"] in SDO_WITH_NO_1X_OBJECT):
                    rels_to_include.append(rel["id"])
                    rels_to_include.append(rel["target_ref"])
                    warn("Including %s in %s and added the target_ref %s to the report", 704, rel["id"], rep["id"], rel["target_ref"])
                elif not ("target_ref" in rel and rel["target_ref"]):
                    rels_to_include.append(rel["id"])
                    warn("Including %s in %s although the target_ref is unknown", 706, rel["id"], rep["id"])
                elif not (rel["target_ref"] in new_ids or rel["target_ref"] in SDO_WITH_NO_1X_OBJECT):
                    warn("Not including %s in %s because there is no corresponding SDO for %s", 708, rel["id"], rep["id"], rel["target_ref"])
            elif "target_ref" in rel and rel["target_ref"] in refs_in_this_report:
                if "source_ref" in rel and rel["source_ref"] and (
                        rel["source_ref"] in new_ids or rel["source_ref"] in SDO_WITH_NO_1X_OBJECT):
                    rels_to_include.append(rel["id"])
                    rels_to_include.append(rel["source_ref"])
                    warn("Including %s in %s and added the source_ref %s to the report", 705, rel["id"], rep["id"], rel["source_ref"])
                elif not ("source_ref" in rel and rel["source_ref"]):
                    rels_to_include.append(rel["id"])
                    warn("Including %s in %s although the source_ref is unknown", 707, rel["id"], rep["id"])
                elif not (rel["source_ref"] in new_ids or rel["source_ref"] in SDO_WITH_NO_1X_OBJECT):
                    warn("Not including %s in %s because there is no corresponding SDO for %s", 709, rel["id"], rep["id"], rel["source_ref"])
        if "object_refs" in rep:
            rep["object_refs"].extend(rels_to_include)
        else:
            rep["object_refs"] = rels_to_include


# campaign


def convert_campaign(camp, bundle_instance, parent_created_by_ref, parent_timestamp):
    campaign_instance = create_basic_object("campaign", camp, parent_timestamp)
    process_description_and_short_description(campaign_instance, camp)
    campaign_instance["name"] = camp.title
    if camp.names is not None:
        campaign_instance["aliases"] = []
        for name in camp.names:
            campaign_instance["aliases"].append(name)
    # process information source before any relationships
    campaign_created_by_ref = process_information_source(camp.information_source, campaign_instance,
                                                         bundle_instance, parent_created_by_ref,
                                                         campaign_instance["created"])
    add_multiple_statement_types_to_description(campaign_instance, camp.intended_effects, "intended_effect")
    add_string_property_to_description(campaign_instance, "status", camp.status)
    if hasattr(camp, "confidence"):
        add_confidence_property_to_description(campaign_instance, camp.confidence)

    if camp.activity is not None:
        for a in camp.activity:
            warn("Campaign/Activity type in %s not supported in STIX 2.0", 403, campaign_instance["id"])
    if camp.related_ttps is not None:
        # victims use targets, not uses
        handle_relationship_to_refs(camp.related_ttps,
                                    campaign_instance["id"],
                                    bundle_instance,
                                    "uses",
                                    campaign_instance["created"],
                                    campaign_created_by_ref)
    if camp.related_incidents is not None:
        handle_relationship_from_refs(camp.related_incidents,
                                      campaign_instance["id"],
                                      bundle_instance,
                                      "attributed-to",
                                      campaign_instance["created"],
                                      campaign_created_by_ref)
    if camp.related_indicators is not None:
        handle_relationship_from_refs(camp.related_indicators,
                                      campaign_instance["id"],
                                      bundle_instance,
                                      "indicates",
                                      campaign_instance["created"],
                                      campaign_created_by_ref)
    if camp.attribution is not None:
        for att in camp.attribution:
            handle_relationship_to_refs(att,
                                        campaign_instance["id"],
                                        bundle_instance,
                                        "attributed-to",
                                        campaign_instance["created"],
                                        campaign_created_by_ref)
    if camp.associated_campaigns:
        warn("All associated campaigns relationships of %s are assumed to not represent STIX 1.2 versioning", 710, camp.id_)
        handle_relationship_to_refs(camp.related_coas,
                                    campaign_instance["id"],
                                    bundle_instance,
                                    "related-to",
                                    campaign_instance["created"],
                                    campaign_created_by_ref)
    finish_basic_object(camp.id_, campaign_instance, camp)
    return campaign_instance


# course of action


def add_objective_property_to_description(sdo_instance, objective):
    if not get_option_value("no_squirrel_gaps"):
        if objective is not None:
            sdo_instance["description"] += "\n\n" + "OBJECTIVE: "
            all_text = []

            if objective.descriptions:
                for d in objective.descriptions:
                    all_text.append(text_type(d.value))

            if objective.short_descriptions:
                for sd in objective.short_descriptions:
                    all_text.append(text_type(sd.value))

            sdo_instance["description"] += "\n\n\t".join(all_text)

            if objective.applicability_confidence:
                add_confidence_property_to_description(sdo_instance, objective.applicability_confidence)


def convert_course_of_action(coa, bundle_instance, parent_created_by_ref, parent_timestamp):
    coa_instance = create_basic_object("course-of-action", coa, parent_timestamp)
    process_description_and_short_description(coa_instance, coa)
    coa_instance["name"] = coa.title
    add_string_property_to_description(coa_instance, "stage", coa.stage)
    if coa.type_:
        convert_controlled_vocabs_to_open_vocabs(coa_instance, "labels", [coa.type_], COA_LABEL_MAP, False)
    add_objective_property_to_description(coa_instance, coa.objective)

    if coa.parameter_observables is not None:
        # parameter observables, maybe turn into pattern expressions and put in description???
        warn("Parameter Observables in %s are not handled, yet.", 814, coa_instance["id"])
    if coa.structured_coa:
        warn("Structured COAs type in %s are not supported in STIX 2.0", 404, coa_instance["id"])
    add_statement_type_to_description(coa_instance, coa.impact, "impact")
    add_statement_type_to_description(coa_instance, coa.cost, "cost")
    add_statement_type_to_description(coa_instance, coa.efficacy, "efficacy")
    coa_created_by_ref = process_information_source(coa.information_source,
                                                    coa_instance,
                                                    bundle_instance,
                                                    parent_created_by_ref,
                                                    coa_instance["created"])
    # process information source before any relationships
    if coa.related_coas:
        warn("All associated coas relationships of %s are assumed to not represent STIX 1.2 versioning", 710, coa.id_)
        handle_relationship_to_refs(coa.related_coas, coa_instance["id"], bundle_instance,
                                    "related-to", coa_instance["created"], coa_created_by_ref)
    finish_basic_object(coa.id_, coa_instance, coa)
    return coa_instance


# exploit target


def process_et_properties(sdo_instance, et, bundle_instance, parent_created_by_ref):
    process_description_and_short_description(sdo_instance, et, True)
    if "name" in sdo_instance:
        info("Title %s used for name, appending exploit_target %s title in description property", 303, sdo_instance["type"], sdo_instance["id"])
        add_string_property_to_description(sdo_instance, "title", et.title, False)
    elif et.title is not None:
        sdo_instance["name"] = et.title
    et_created_by_ref = process_information_source(et.information_source, sdo_instance,
                                                   bundle_instance, parent_created_by_ref,
                                                   sdo_instance["created"])
    if et.potential_coas is not None:
        handle_relationship_from_refs(et.potential_coas, sdo_instance["id"], bundle_instance, "mitigates",
                                      sdo_instance["created"], et_created_by_ref)


def convert_vulnerability(v, et, bundle_instance, parent_created_by_ref, parent_timestamp):
    vulnerability_instance = create_basic_object("vulnerability", v, parent_timestamp, et.id_)
    if v.title is not None:
        vulnerability_instance["name"] = v.title
    process_description_and_short_description(vulnerability_instance, v)
    if v.cve_id is not None:
        vulnerability_instance["external_references"].append({"source_name": "cve", "external_id": v.cve_id})
    if v.osvdb_id is not None:
        vulnerability_instance["external_references"].append({"source_name": "osvdb", "external_id": v.osvdb_id})

    if v.source is not None:
        # FIXME: add source.
        info("Source in %s is not handled, yet.", 815, vulnerability_instance["id"])

    if v.cvss_score is not None:
        # FIXME: add CVSS score into description
        info("CVSS Score in %s is not handled, yet.", 815, vulnerability_instance["id"])

    if v.discovered_datetime is not None or v.published_datetime is not None:
        # FIXME: add date times into description
        info("Discoreved_DateTime and Published_DateTime in %s is not handled, yet.", 815, vulnerability_instance["id"])

    if v.affected_software is not None:
        #  FIXME: add affected software into description
        info("Affected_Software in %s is not handled, yet.", 815, vulnerability_instance["id"])

    if v.references is not None:
        for ref in v.references:
            vulnerability_instance["external_references"].append({"source_name": "internet_resource", "url": ref.reference})
    process_et_properties(vulnerability_instance, et, bundle_instance, parent_created_by_ref)
    finish_basic_object(et.id_, vulnerability_instance, v)
    return vulnerability_instance


def convert_exploit_target(et, bundle_instance, parent_created_by_ref, parent_timestamp):
    ets = []
    if hasattr(et, "created") and et.timestamp:
        parent_timestamp = et.timestamp
    if et.vulnerabilities is not None:
        for v in et.vulnerabilities:
            ets.append(convert_vulnerability(v, et, bundle_instance, parent_created_by_ref, parent_timestamp))
    if et.weaknesses is not None:
        for w in et.weaknesses:
            warn("ExploitTarget/Weaknesses type in %s not supported in STIX 2.0", 405, et.id_)
    if et.configuration is not None:
        for c in et.configuration:
            warn("ExploitTarget/Configurations type in %s not supported in STIX 2.0", 406, et.id_)
    bundle_instance["objects"].extend(ets)
    return ets


# identities


def convert_ciq_addresses(addresses, identity_instance):
    identity_instance["country"] = []
    identity_instance["regions"] = []
    for add in addresses:
        temp_country = None
        if hasattr(add, "country"):
            for name in add.country.name_elements:
                iso = pycountry.countries.get(name=name.value)
                temp_country = iso.alpha2
                if iso is not None:
                    identity_instance["country"].append(iso.alpha2)
                else:
                    warn("No ISO code for %s in %s", 618, name.value, identifying_info(identity_instance))
                    identity_instance["country"].append(name.value)
        if hasattr(add, "administrative_area"):
            for name in add.administrative_area.name_elements:
                iso = pycountry.subdivisions.get(country_code=temp_country)
                iso = [x for x in iso if x.name == text_type(name.value)]
                if iso:
                    identity_instance["regions"].append(iso[0].code)
                else:
                    identity_instance["regions"].append(name.value)


def get_name(name):
    return name.name_elements[0].value


def convert_party_name(party_name, identity):
    if party_name.organisation_names and party_name.person_names:
        error("Identity %s has organization and person names", 606, identity["id"])
    if party_name.person_names:
        identity["identity_class"] = "individual"
        first_one = True
        for name in party_name.person_names:
            if first_one:
                identity["name"] = get_name(name)
                first_one = False
            else:
                warn("Only one person name allowed for %s in STIX 2.0, used first one", 502, identity["id"])
                # add to description
    elif party_name.organisation_names:
        identity["identity_class"] = "organization"
        first_one = True
        for name in party_name.organisation_names:
            if first_one:
                identity["name"] = get_name(name)
                first_one = False
            else:
                warn("Only one organization name allowed for %s in STIX 2.0, used first one", 503, identity["id"])
                # add to description


def convert_identity(identity, bundle_instance, parent_timestamp=None, parent_id=None):
    identity_instance = create_basic_object("identity", identity, parent_timestamp, parent_id)
    identity_instance["sectors"] = []
    identity_instance["identity_class"] = "unknown"
    if identity.name is not None:
        identity_instance["name"] = identity.name
    if isinstance(identity, CIQIdentity3_0Instance):
        if identity.roles:
            convert_controlled_vocabs_to_open_vocabs(identity_instance, "roles", identity.roles, ROLES_MAP, False)
        ciq_info = identity._specification
        if ciq_info.party_name:
            warn("CIQ name found in %s, possibly overriding other name", 711, identity_instance["id"])
            convert_party_name(ciq_info.party_name, identity_instance)
        if ciq_info.organisation_info:
            identity_instance["identity_class"] = "organization"
            warn("Based on CIQ information, %s is assumed to be an organization", 716, identity_instance["id"])
            if ciq_info.organisation_info.industry_type:
                industry = ciq_info.organisation_info.industry_type.replace(" ,", ",")
                industry = industry.replace(", ", ",")
                industry = industry.split(",")
                convert_controlled_vocabs_to_open_vocabs(identity_instance, "sectors", industry, SECTORS_MAP, False)
        if ciq_info.addresses:
            pass
            # convert_ciq_addresses(ciq_info.addresses, identity_instance)
            # add other properties to contact_information
    if identity.related_identities:
        msg = "All associated identities relationships of %s are assumed to not represent STIX 1.2 versioning"
        warn(msg, 710, identity_instance["id"])
        handle_relationship_to_refs(identity.related_identities, identity_instance["id"], bundle_instance,
                                    "related-to", parent_timestamp)
    finish_basic_object(identity.id_, identity_instance, identity)
    return identity_instance


# incident


def convert_incident(incident, bundle_instance, parent_created_by_ref, parent_timestamp):
    incident_instance = create_basic_object("incident", incident, parent_timestamp)
    process_description_and_short_description(incident_instance, incident)
    if incident.title is not None:
        incident_instance["name"] = incident.title
    if incident.external_ids is not None:
        for ex_id in incident.external_ids:
            incident_instance["external_references"].append(
                {"source_name": ex_id.external_id.source, "external_id": ex_id.external_id.value})
    # time
    if incident.categories is not None:
        convert_controlled_vocabs_to_open_vocabs(incident_instance, "labels", incident.categories, INCIDENT_LABEL_MAP,
                                                 False)
    incident_created_by_ref = process_information_source(incident.information_source, incident_instance,
                                                         bundle_instance, parent_created_by_ref,
                                                         incident_instance["created"])

    add_confidence_property_to_description(incident_instance, incident.confidence)

    # process information source before any relationships
    if incident.related_indicators is not None:
        handle_relationship_from_refs(incident.related_indicators, incident_instance["id"], bundle_instance,
                                      "indicates", incident_instance["created"], incident_created_by_ref)
    if incident.related_observables is not None:
        handle_relationship_from_refs(incident.related_observables, incident_instance["id"], bundle_instance, "part-of",
                                      incident_instance["created"], incident_created_by_ref)
    if incident.leveraged_ttps is not None:
        warn("Using related-to for the leveraged TTPs of %s", 718, incident.id_)
        handle_relationship_to_refs(incident.leveraged_ttps, incident_instance["id"], bundle_instance, "related-to",
                                    incident_instance["created"], incident_created_by_ref)

    if incident.reporter is not None:
        # FIXME: add reporter to description
        info("Incident Reporter in %s is not handled, yet.", 815, incident_instance["id"])

    if incident.responders is not None:
        # FIXME: add responders to description
        info("Incident Responders in %s is not handled, yet.", 815, incident_instance["id"])

    if incident.coordinators is not None:
        # FIXME: add coordinators to description
        info("Incident Coordinators in %s is not handled, yet.", 815, incident_instance["id"])

    if incident.victims is not None:
        # FIXME: add victim to description
        info("Incident Victims in %s is not handled, yet.", 815, incident_instance["id"])

    if incident.affected_assets is not None:
        # FIXME: add affected_assets to description
        info("Incident Affected Assets in %s is not handled, yet.", 815, incident_instance["id"])

    if incident.impact_assessment is not None:
        # FIXME: add impact_assessment to description
        info("Incident Impact Assessment in %s is not handled, yet", 815, incident_instance["id"])
    add_string_property_to_description(incident_instance, "status", incident.status)
    if incident.related_incidents:
        warn("All associated incidents relationships of %s are assumed to not represent STIX 1.2 versioning",
             710, incident_instance["id"])
        handle_relationship_to_refs(incident.related_incidents, incident_instance["id"], bundle_instance,
                                    "related-to", incident_instance["created"], incident_created_by_ref)
    finish_basic_object(incident.id_, incident_instance, incident)
    return incident_instance


# indicator


def convert_kill_chains(kill_chain_phases, sdo_instance):
    if kill_chain_phases is not None:
        kill_chain_phases_20 = []
        for phase in kill_chain_phases:
            if isinstance(phase, KillChainPhaseReference):
                try:
                    if phase.phase_id:
                        kill_chain_info = KILL_CHAINS_PHASES[phase.phase_id]
                    else:
                        kill_chain_info = KILL_CHAINS_PHASES[phase]
                    kill_chain_phases_20.append({"kill_chain_name": kill_chain_info["kill_chain_name"],
                                                 "phase_name": kill_chain_info["phase_name"]})
                except KeyError:
                    kill_chain_phases_20.append(phase.phase_id)
            elif isinstance(phase, KillChainPhase):
                kill_chain_phases_20.append({"kill_chain_name": phase.kill_chain_name, "phase_name": phase.name})
        if kill_chain_phases_20:
            sdo_instance["kill_chain_phases"] = kill_chain_phases_20


_ALLOW_YARA_AND_SNORT_PATTENS = False


def convert_test_mechanism(indicator, indicator_instance):
    if indicator.test_mechanisms is not None:
        if not _ALLOW_YARA_AND_SNORT_PATTENS:
            warn("YARA/SNORT patterns on %s not supported in STIX 2.0", 504, indicator_instance["id"])
            return
        if hasattr(indicator_instance, "pattern"):
            # TODO: maybe put in description
            warn("Only one type pattern can be specified in %s - using cybox", 712, indicator_instance["id"])
        else:
            for tm in indicator.test_mechanisms:
                if hasattr(indicator_instance, "pattern"):
                    # TODO: maybe put in description
                    msg = "Only one alternative test mechanism allowed for %s in STIX 2.0 - used first one, which was %s"
                    warn(msg, 506, indicator_instance["id"], indicator_instance["pattern_lang"])
                else:
                    if isinstance(tm, YaraTestMechanism):

                        indicator_instance["pattern"] = text_type(tm.rule.value)
                        indicator_instance["pattern_lang"] = "yara"
                    elif isinstance(tm, SnortTestMechanism):
                        list_of_strings = []
                        for rule in tm.rules:
                            list_of_strings.append(text_type(rule.value))
                        indicator_instance["pattern"] = ", ".join(list_of_strings)
                        indicator_instance["pattern_lang"] = "snort"
                    elif isinstance(tm, OpenIOCTestMechanism):
                        indicator_instance["pattern"] = etree.tostring(tm.ioc)
                        indicator_instance["pattern_lang"] = "openioc"


def negate_indicator(indicator):
    return hasattr(indicator, "negate") and indicator.negate


def convert_indicator(indicator, bundle_instance, parent_created_by_ref, parent_timestamp):
    indicator_instance = create_basic_object("indicator", indicator, parent_timestamp)
    process_description_and_short_description(indicator_instance, indicator)
    convert_controlled_vocabs_to_open_vocabs(indicator_instance, "labels", indicator.indicator_types,
                                             INDICATOR_LABEL_MAP, False)
    if indicator.title is not None:
        indicator_instance["name"] = indicator.title
    if indicator.alternative_id is not None:
        for alt_id in indicator.alternative_id:
            indicator_instance["external_references"].append({"source_name": "alternative_id", "external_id": alt_id})
    if indicator.valid_time_positions is not None:
        for window in indicator.valid_time_positions:
            if "valid_from" not in indicator_instance:
                if not window.start_time.value:
                    warn("No start time for the first valid time interval is available in %s, other time intervals might be more appropriate",
                         619, indicator_instance["id"])
                indicator_instance["valid_from"] = \
                    convert_timestamp_string(window.start_time.value, indicator, indicator_instance["created"])
                indicator_instance["valid_until"] = \
                    convert_timestamp_string(window.end_time.value, indicator, indicator_instance["created"])
            else:
                warn("Only one valid time window allowed for %s in STIX 2.0 - used first one",
                     507, indicator_instance["id"])
        if "valid_from" not in indicator_instance:
            warn("No valid time position information available in %s, using parent timestamp",
                 903, indicator_instance["id"])
            indicator_instance["valid_from"] = convert_timestamp(indicator, parent_timestamp)
    convert_kill_chains(indicator.kill_chain_phases, indicator_instance)
    if indicator.likely_impact:
        add_statement_type_to_description(indicator_instance, indicator.likely_impact, "likely_impact")
    if indicator.confidence:
        add_confidence_property_to_description(indicator_instance, indicator.confidence)
    if indicator.observable is not None:
        indicator_instance["pattern"] = convert_observable_to_pattern(indicator.observable, bundle_instance,
                                                                      OBSERVABLE_MAPPING)
        add_to_pattern_cache(indicator.id_, indicator_instance["pattern"])
    if indicator.composite_indicator_expression is not None:
        expressions = []
        if stix.__version__ >= "1.2.0.0":
            sub_indicators = indicator.composite_indicator_expression.indicator
        else:
            sub_indicators = indicator.composite_indicator_expression
        for ind in sub_indicators:
            term = convert_indicator_to_pattern(ind, bundle_instance, OBSERVABLE_MAPPING)
            if term:
                expressions.append(term)
        indicator_instance["pattern"] = create_boolean_expression(indicator.composite_indicator_expression.operator,
                                                                  expressions)
    if indicator.observable and indicator.composite_indicator_expression or indicator.composite_indicator_expression:
        warn("Indicator %s has an observable or indicator composite expression which may not supported \
correctly in STIX 2.0 - please check this pattern",
             407, indicator_instance["id"])
        # add_to_pattern_cache(indicator.id_, indicator_instance["pattern"])
    if "pattern" not in indicator_instance:
        # STIX doesn't handle multiple patterns for indicators
        convert_test_mechanism(indicator, indicator_instance)
    indicator_created_by_ref = process_information_source(indicator.producer, indicator_instance,
                                                          bundle_instance, parent_created_by_ref,
                                                          indicator_instance["created"])
    if indicator.handling is not None:
        for marking in indicator.handling:
            convert_marking_specification(marking, bundle_instance, indicator_instance, parent_created_by_ref, parent_timestamp)
    # process information source before any relationships
    if indicator.sightings:
        for s in indicator.sightings:
            bundle_instance["objects"].append(handle_sighting(s, indicator_instance["id"], bundle_instance,
                                                              indicator_instance["created"],
                                                              indicator_created_by_ref))
    if indicator.suggested_coas is not None:
        warn("Using related-to for the suggested COAs of %s", 718, indicator.id_)
        handle_relationship_to_refs(indicator.suggested_coas, indicator_instance["id"], bundle_instance,
                                    "related-to", indicator_instance["created"], indicator_created_by_ref)
    if indicator.related_campaigns is not None:
        handle_relationship_to_refs(indicator.related_campaigns, indicator_instance["id"], bundle_instance,
                                    "attributed-to", indicator_instance["created"], indicator_created_by_ref)
    if indicator.indicated_ttps is not None:
        handle_relationship_to_refs(indicator.indicated_ttps, indicator_instance["id"], bundle_instance,
                                    "indicates", indicator_instance["created"], indicator_created_by_ref)
    if indicator.related_indicators:
        warn("All associated indicators relationships of %s are assumed to not represent STIX 1.2 versioning", 710, indicator.id_)
        handle_relationship_to_refs(indicator.related_indicators, indicator_instance["id"], bundle_instance,
                                    "related-to", indicator_instance["created"], indicator_created_by_ref)
    finish_basic_object(indicator.id_, indicator_instance, indicator)
    return indicator_instance


# observables


def convert_observed_data(obs, bundle_instance, parent_created_by_ref, parent_timestamp):
    global OBSERVABLE_MAPPING
    observed_data_instance = create_basic_object("observed-data", obs, parent_timestamp)
    # cybox_container = {"type": "cybox-container", "spec_version": "3.0"}
    observed_data_instance["objects"] = convert_cybox_object(obs.object_)
    if obs.object_.related_objects:
        for o in obs.object_.related_objects:
            current_largest_id = max(observed_data_instance["objects"].keys())
            related = convert_cybox_object(o)
            if related:
                for index, obj in related.items():
                    observed_data_instance["objects"][index + current_largest_id] = obj
    info("'first_observed' and 'last_observed' data not available directly on %s - using timestamp", 901, obs.id_)
    observed_data_instance["first_observed"] = observed_data_instance["created"]
    observed_data_instance["last_observed"] = observed_data_instance["created"]
    observed_data_instance["number_observed"] = 1 if obs.sighting_count is None else obs.sighting_count
    # created_by
    finish_basic_object(obs.id_, observed_data_instance, obs)
    # remember the original 1.x observable, in case it has to be turned into a pattern later
    OBSERVABLE_MAPPING[obs.id_] = obs
    return observed_data_instance


# report


def process_report_contents(report, bundle_instance, report_instance, parent_created_by_ref, parent_timestamp):
    report_instance["object_refs"] = []
    if report.campaigns:
        for camp in report.campaigns:
            if camp.id_ is not None:
                camp20 = convert_campaign(camp, bundle_instance, parent_created_by_ref, parent_timestamp)
                bundle_instance["objects"].append(camp20)
                report_instance["object_refs"].append(camp20["id"])
            else:
                report_instance["object_refs"].append(camp.idref)

    # coas
    if report.courses_of_action:
        for coa in report.courses_of_action:
            if coa.id_ is not None:
                coa20 = convert_course_of_action(coa, bundle_instance, parent_created_by_ref, parent_timestamp)
                bundle_instance["objects"].append(coa20)
                report_instance["object_refs"].append(coa20["id"])
            else:
                report_instance["object_refs"].append(coa.idref)

    # exploit-targets
    if report.exploit_targets:
        for et in report.exploit_targets:
            convert_exploit_target(et, bundle_instance, parent_created_by_ref, parent_timestamp)

    # incidents
    if get_option_value("incidents"):
        if report.incidents:
            for i in report.incidents:
                if i.id_ is not None:
                    i20 = convert_incident(i, bundle_instance, parent_created_by_ref, parent_timestamp)
                    bundle_instance["incidents"].append(i20)
                    report_instance["object_refs"].append(i20["id"])
                else:
                    report_instance["object_refs"].append(i.idref)

    # indicators
    if report.indicators:
        for i in report.indicators:
            if i.id_ is not None:
                i20 = convert_indicator(i, bundle_instance, parent_created_by_ref, parent_timestamp)
                bundle_instance["objects"].append(i20)
                report_instance["object_refs"].append(i20["id"])
            else:
                report_instance["object_refs"].append(i.idref)

    # observables
    if report.observables:
        for o_d in report.observables:
            if o_d.id_ is not None:
                o_d20 = convert_observed_data(o_d, bundle_instance, parent_created_by_ref, parent_timestamp)
                bundle_instance["observed_data"].append(o_d20)
                report_instance["object_refs"].append(o_d20["id"])
            else:
                report_instance["object_refs"].append(o_d.idref)

    # threat actors
    if report.threat_actors:
        for ta in report.threat_actors:
            if ta.id_ is not None:
                ta20 = convert_threat_actor(ta, bundle_instance, parent_created_by_ref, parent_timestamp)
                bundle_instance["objects"].append(ta20)
                report_instance["object_refs"].append(ta20["id"])
            else:
                report_instance["object_refs"].append(ta.idref)

    # ttps
    if report.ttps:
        for ttp in report.ttps:
            if ttp.id_:
                ttps20 = convert_ttp(ttp, bundle_instance, parent_created_by_ref, parent_timestamp)
                for ttp20 in ttps20:
                    if ttp20["type"] == "malware":
                        bundle_instance["objects"].append(ttp)
                    elif ttp20["type"] == "tool":
                        bundle_instance["objects"].append(ttp)
                    elif ttp20["type"] == "attack_pattern":
                        bundle_instance["objects"].append(ttp)
                    report_instance["object_refs"].append(ttp20["id"])
            else:
                report_instance["object_refs"].append(ttp.idref)


def convert_report(report, bundle_instance, parent_created_by_ref, parent_timestamp):
    report_instance = create_basic_object("report", report, parent_timestamp)
    process_description_and_short_description(report_instance, report.header)
    report_created_by_def = process_information_source(report.header.information_source, report_instance,
                                                       bundle_instance, parent_created_by_ref,
                                                       report_instance["created"])
    # process information source before any relationships
    add_string_property_to_description(report_instance, "intent", report.header.intents, True)
    if report.header.title is not None:
        report_instance["name"] = report.header.title
    convert_controlled_vocabs_to_open_vocabs(report_instance, "labels",
                                             report.header.intents, REPORT_LABELS_MAP, False)
    process_report_contents(report, bundle_instance, report_instance,
                            report_created_by_def, report_instance["created"])

    if report.related_reports is not None:
        # FIXME: related reports?
        info("Report Related_Reports in %s is not handled, yet.", 815, report_instance["id"])
    finish_basic_object(report.id_, report_instance, report.header)
    return report_instance


# threat actor

def add_motivations_to_threat_actor(sdo_instance, motivations):
    info("Using first Threat Actor motivation as primary_motivation. If more, as secondary_motivation", 719)

    if motivations[0].value is not None:
        sdo_instance["primary_motivation"] = map_vocabs_to_label(text_type(motivations[0].value), ATTACK_MOTIVATION_MAP)

    values = []

    if len(motivations) > 1:
        for m in motivations[1:]:
            if m.value is not None:
                values.append(m.value)

        if values:
            convert_controlled_vocabs_to_open_vocabs(sdo_instance, "secondary_motivations", values, ATTACK_MOTIVATION_MAP, False)


def convert_threat_actor(threat_actor, bundle_instance, parent_created_by_ref, parent_timestamp):
    threat_actor_instance = create_basic_object("threat-actor", threat_actor, parent_timestamp)
    process_description_and_short_description(threat_actor_instance, threat_actor)
    threat_actor_created_by_ref = \
        process_information_source(threat_actor.information_source, threat_actor_instance, bundle_instance,
                                   parent_created_by_ref, threat_actor_instance["created"])
    # process information source before any relationships
    if threat_actor.identity is not None:
        if threat_actor.identity.id_:
            info("Threat Actor identity %s being used as basis of attributed-to relationship", 701, threat_actor.identity.id_)
        handle_relationship_to_objs([threat_actor.identity], threat_actor_instance["id"], bundle_instance,
                                    "attributed-to", threat_actor.timestamp, threat_actor_created_by_ref)
    if threat_actor.title is not None:
        info("Threat Actor %s title is used for name property", 717, threat_actor.id_)
        threat_actor_instance["name"] = threat_actor.title
    convert_controlled_vocabs_to_open_vocabs(threat_actor_instance, "labels", threat_actor.types,
                                             THREAT_ACTOR_LABEL_MAP, False)
    add_multiple_statement_types_to_description(threat_actor_instance, threat_actor.intended_effects, "intended_effect")
    add_multiple_statement_types_to_description(threat_actor_instance, threat_actor.planning_and_operational_supports,
                                                "planning_and_operational_support")
    if threat_actor.confidence:
        add_confidence_property_to_description(threat_actor_instance, threat_actor.confidence)

    if threat_actor.motivations:
        add_motivations_to_threat_actor(threat_actor_instance, threat_actor.motivations)

    convert_controlled_vocabs_to_open_vocabs(threat_actor_instance, "sophistication", threat_actor.sophistications,
                                             THREAT_ACTOR_SOPHISTICATION_MAP, True)

    # handle relationships
    if threat_actor.observed_ttps is not None:
        handle_relationship_to_refs(threat_actor.observed_ttps, threat_actor_instance["id"], bundle_instance,
                                    "uses", threat_actor_instance["created"], threat_actor_created_by_ref)
    if threat_actor.associated_campaigns is not None:
        handle_relationship_from_refs(threat_actor.associated_campaigns, threat_actor_instance["id"], bundle_instance,
                                      "attributed-to", threat_actor_instance["created"], threat_actor_created_by_ref)
    if threat_actor.associated_actors:
        warn("All associated actors relationships of %s are assumed to not represent STIX 1.2 versioning", 710, threat_actor.id_)
        handle_relationship_to_refs(threat_actor.associated_actors, threat_actor_instance["id"], bundle_instance,
                                    "related-to", threat_actor_instance["created"], threat_actor_created_by_ref)

    finish_basic_object(threat_actor.id_, threat_actor_instance, threat_actor)
    return threat_actor_instance


# TTPs


def process_ttp_properties(sdo_instance, ttp, bundle_instance, parent_created_by_ref, kill_chains_in_sdo=True):
    process_description_and_short_description(sdo_instance, ttp, True)
    add_multiple_statement_types_to_description(sdo_instance, ttp.intended_effects, "intended_effect")
    if hasattr(ttp, "title"):
        if "name" not in sdo_instance or sdo_instance["name"] is None:
            sdo_instance["name"] = ttp.title
        else:
            add_string_property_to_description(sdo_instance, "title", ttp.title, False)
    if ttp.exploit_targets is not None:
        handle_relationship_to_refs(ttp.exploit_targets, sdo_instance["id"], bundle_instance,
                                    "targets", )
    # only populate kill chain phases if that is a property of the sdo_instance type, as indicated by kill_chains_in_sdo
    if kill_chains_in_sdo and hasattr(ttp, "kill_chain_phases"):
        convert_kill_chains(ttp.kill_chain_phases, sdo_instance)
    ttp_created_by_ref = process_information_source(ttp.information_source, sdo_instance,
                                                    bundle_instance, parent_created_by_ref,
                                                    sdo_instance["created"])
    if ttp.related_ttps:
        warn("All associated indicators relationships of %s are assumed to not represent STIX 1.2 versioning", 710, ttp.id_)
        handle_relationship_to_refs(ttp.related_ttps, sdo_instance["id"], bundle_instance,
                                    "related-to", sdo_instance["created"], ttp_created_by_ref)
    if hasattr(ttp, "related_packages") and ttp.related_packages is not None:
        for p in ttp.related_packages:
            warn("Related_Packages type in %s not supported in STIX 2.0", 402, ttp.id_)


def convert_attack_pattern(ap, ttp, bundle_instance, ttp_id_used, parent_created_by_ref, parent_timestamp):
    attack_Pattern_instance = create_basic_object("attack-pattern", ap, parent_timestamp, ttp.id_, not ttp_id_used)
    if ap.title is not None:
        attack_Pattern_instance["name"] = ap.title
    process_description_and_short_description(attack_Pattern_instance, ap)
    if ap.capec_id is not None:
        attack_Pattern_instance["external_references"] = [{"source_name": "capec", "external_id": ap.capec_id}]
    process_ttp_properties(attack_Pattern_instance, ttp, bundle_instance, parent_created_by_ref)
    finish_basic_object(ttp.id_, attack_Pattern_instance, ap)
    return attack_Pattern_instance


def convert_malware_instance(mal, ttp, bundle_instance, ttp_id_used, parent_created_by_ref, parent_timestamp):
    malware_instance_instance = create_basic_object("malware", mal, parent_timestamp, ttp.id_, not ttp_id_used)
    # TODO: names?
    if mal.title is not None:
        malware_instance_instance["name"] = mal.title
    process_description_and_short_description(malware_instance_instance, mal)
    convert_controlled_vocabs_to_open_vocabs(malware_instance_instance, "labels", mal.types, MALWARE_LABELS_MAP, False)
    if mal.names is not None:
        for n in mal.names:
            if "name" not in malware_instance_instance:
                malware_instance_instance["name"] = text_type(n)
            else:
                # TODO: add to description?
                warn("Only one name for malware is allowed for %s in STIX 2.0 - used first one", 508, malware_instance_instance["id"])
    # TODO: warning for MAEC content
    process_ttp_properties(malware_instance_instance, ttp, bundle_instance, parent_created_by_ref)
    finish_basic_object(ttp.id_, malware_instance_instance, mal)
    return malware_instance_instance


def convert_behavior(behavior, ttp, bundle_instance, parent_created_by_ref, parent_timestamp):
    resources_generated = []
    first_one = True
    if behavior.attack_patterns is not None:
        for ap in behavior.attack_patterns:
            new_obj = convert_attack_pattern(ap, ttp, bundle_instance, first_one, parent_created_by_ref, parent_timestamp)
            bundle_instance["objects"].append(new_obj)
            resources_generated.append(new_obj)
            first_one = False
    if behavior.malware_instances is not None:
        for mal in behavior.malware_instances:
            new_obj = convert_malware_instance(mal, ttp, bundle_instance, first_one, parent_created_by_ref, parent_timestamp)
            bundle_instance["objects"].append(new_obj)
            resources_generated.append(new_obj)
            first_one = False
    if behavior.exploits is not None:
        for e in behavior.exploits:
            warn("TTP/Behavior/Exploits/Exploit in %s not supported in STIX 2.0", 408, ttp.id_)
    return resources_generated


def convert_tool(tool, ttp, bundle_instance, first_one, parent_created_by_ref, parent_timestamp):
    tool_instance = create_basic_object("tool", tool, parent_timestamp, ttp.id_, not first_one)
    if tool.name is not None:
        tool_instance["name"] = tool.name
    process_description_and_short_description(tool_instance, tool)
    add_string_property_to_description(tool_instance, "vendor", tool.vendor)
    add_string_property_to_description(tool_instance, "service_pack", tool.service_pack)
    # TODO: add tool_specific_data to descriptor <-- Not Implemented!

    if tool.tool_hashes is not None:
        # FIXME: add tool_hashes to descriptor
        info("Tool Tool_Hashes in %s is not handled, yet.", 815, tool_instance["id"])

    # TODO: add tool_configuration to descriptor <-- Not Implemented!
    # TODO: add execution_environment to descriptor <-- Not Implemented!
    # TODO: add errors to descriptor <-- Not Implemented!
    # TODO: add compensation_model to descriptor <-- Not Implemented!
    add_string_property_to_description(tool_instance, "title", tool.title)
    convert_controlled_vocabs_to_open_vocabs(tool_instance, "labels", tool.type_, TOOL_LABELS_MAP, False)
    tool_instance["tool_version"] = tool.version
    process_ttp_properties(tool_instance, ttp, bundle_instance, parent_created_by_ref)
    finish_basic_object(ttp.id_, tool_instance, tool)
    return tool_instance


def convert_infrastructure(infra, ttp, bundle_instance, first_one, parent_created_by_ref, parent_timestamp):
    infrastructure_instance = create_basic_object("infrastructure", infra, parent_timestamp, not first_one)
    if infra.title is not None:
        infrastructure_instance["name"] = infra.title
    process_description_and_short_description(infrastructure_instance, infra)
    convert_controlled_vocabs_to_open_vocabs(infrastructure_instance, "labels", infra.types, {}, False)
    info("No 'first_seen' data on %s - using timestamp", 904, infra.id_ if infra.id_ else ttp.id_)
    infrastructure_instance["first_seen"] = convert_timestamp(infra, infrastructure_instance["created"])

    if infra.observable_characterization is not None:
        # FIXME: add observable_characterizations
        info("Infrastructure Observable_Characterization in %s is not handled, yet.", 815, infrastructure_instance["id"])
    process_ttp_properties(infrastructure_instance, ttp, bundle_instance, parent_created_by_ref)
    finish_basic_object(ttp.id_, infrastructure_instance, infra)
    return infrastructure_instance


def convert_resources(resources, ttp, bundle_instance, parent_created_by_ref, parent_timestamp):
    resources_generated = []
    first_one = True
    if resources.tools is not None:
        for t in resources.tools:
            new_obj = convert_tool(t, ttp, bundle_instance, first_one, parent_created_by_ref, parent_timestamp)
            bundle_instance["objects"].append(new_obj)
            resources_generated.append(new_obj)
            first_one = False
    if resources.infrastructure is not None:
        if get_option_value("infrastructure"):
            new_obj = convert_infrastructure(resources.infrastructure, ttp, bundle_instance,
                                             first_one, parent_created_by_ref, parent_timestamp)
            bundle_instance["objects"].append(new_obj)
            resources_generated.append(new_obj)
        else:
            warn("Infrastructure in %s not part of STIX 2.0", 409, ttp.id_ or "")
    return resources_generated


def convert_identity_for_victim_target(identity, ttp, bundle_instance, ttp_generated, parent_timestamp):
    identity_instance = convert_identity(identity, bundle_instance, parent_timestamp,
                                         ttp.id_ if not ttp_generated else None)
    bundle_instance["objects"].append(identity_instance)
    process_ttp_properties(identity_instance, ttp, bundle_instance, None, False)
    finish_basic_object(ttp.id_, identity_instance, identity)
    return identity_instance


def convert_victim_targeting(victim_targeting, ttp, bundle_instance, ttp_generated, parent_created_by_ref, parent_timestamp):
    if victim_targeting.targeted_systems:
        for v in victim_targeting.targeted_systems:
            warn("Targeted systems on %s are not a victim target in STIX 2.0", 410, ttp.id_)
    if victim_targeting.targeted_information:
        for v in victim_targeting.targeted_information:
            warn("Targeted information on %s is not a victim target in STIX 2.0", 411, ttp.id_)
    if hasattr(victim_targeting, "technical_details") and victim_targeting.targeted_technical_details is not None:
        for v in victim_targeting.targeted_technical_details:
            warn("Targeted technical details on %s are not a victim target in STIX 2.0", 412, ttp.id_)
    if victim_targeting.identity:
        identity_instance = convert_identity_for_victim_target(victim_targeting.identity, ttp, bundle_instance,
                                                               ttp_generated, parent_timestamp)
        if identity_instance:
            warn("%s generated an identity associated with a victim", 713, ttp.id_)
            if ttp_generated:
                bundle_instance["relationships"].append(
                    create_relationship(ttp.id_, identity_instance["id"],
                                        "targets", None, parent_timestamp, parent_created_by_ref))
                # the relationship has been created, so its not necessary to propagate it up
                return None
            else:
                return identity_instance
    # nothing generated
    return None


def convert_ttp(ttp, bundle_instance, parent_created_by_ref, parent_timestamp):
    if hasattr(ttp, "created") and ttp.timestamp:
        parent_timestamp = ttp.timestamp
    generated_objs = []
    if ttp.behavior is not None:
        generated_objs.extend(convert_behavior(ttp.behavior, ttp, bundle_instance, parent_created_by_ref, parent_timestamp))
    if ttp.resources is not None:
        generated_objs.extend(convert_resources(ttp.resources, ttp, bundle_instance, parent_created_by_ref, parent_timestamp))
    if hasattr(ttp, "kill_chain_phases") and ttp.kill_chain_phases is not None:
        for phase in ttp.kill_chain_phases:
            warn("Kill Chains type in %s not supported in STIX 2.0", 413, ttp.id_)
    if ttp.victim_targeting is not None:
        victim_target = convert_victim_targeting(ttp.victim_targeting, ttp, bundle_instance,
                                                 generated_objs, parent_created_by_ref,
                                                 parent_timestamp)
        if not victim_target:
            warn("Victim Target in %s did not generate any STIX 2.0 object", 414, ttp.id_)
        else:
            return generated_objs.append(victim_target)
    # victims weren't involved, check existing list
    if not generated_objs and ttp.id_ is not None:
        warn("TTP %s did not generate any STIX 2.0 object", 415, ttp.id_)
    return generated_objs


# package


def handle_embedded_object(obj, bundle_instance, parent_created_by_ref, parent_timestamp):
    new20 = None
    new20s = None
    # campaigns
    if isinstance(obj, Campaign):
        new20 = convert_campaign(obj, bundle_instance, parent_created_by_ref, parent_timestamp)
        bundle_instance["objects"].append(new20)
    # coas
    elif isinstance(obj, CourseOfAction):
        new20 = convert_course_of_action(obj, bundle_instance, parent_created_by_ref, parent_timestamp)
        bundle_instance["objects"].append(new20)
    # exploit-targets
    elif isinstance(obj, ExploitTarget):
        new20s = convert_exploit_target(obj, bundle_instance, parent_created_by_ref, parent_timestamp)
    # identities
    elif isinstance(obj, Identity) or isinstance(obj, CIQIdentity3_0Instance):
        new20 = convert_identity(obj, bundle_instance)
        bundle_instance["objects"].append(new20)
    # incidents
    elif get_option_value("incidents") and isinstance(obj, Incident):
        new20 = convert_incident(obj, bundle_instance, parent_created_by_ref, parent_timestamp)
        bundle_instance["objects"].append(new20)
    # indicators
    elif isinstance(obj, Indicator):
        new20 = convert_indicator(obj, bundle_instance, parent_created_by_ref, parent_timestamp)
        bundle_instance["indicators"].append(new20)
    # observables
    elif isinstance(obj, Observable):
        new20 = convert_observed_data(obj, bundle_instance, parent_created_by_ref, parent_timestamp)
        bundle_instance["observed_data"].append(new20)
    # reports
    elif stix.__version__ >= "1.2.0.0" and isinstance(obj, Report):
        new20 = convert_report(obj, bundle_instance, parent_created_by_ref, parent_timestamp)
        bundle_instance["reports"].append(new20)
    # threat actors
    elif isinstance(obj, ThreatActor):
        new20 = convert_threat_actor(obj, bundle_instance, parent_created_by_ref, parent_timestamp)
        bundle_instance["objects"].append(new20)
    # ttps
    elif isinstance(obj, TTP):
        new20s = convert_ttp(obj, bundle_instance, parent_created_by_ref, parent_timestamp)
    if new20:
        return [new20]
    elif new20s:
        return new20s
    else:
        warn("No STIX 2.0 object generated from embedded object %s", 416, identifying_info(obj))
        return []


def initialize_bundle_lists(bundle_instance):
    bundle_instance["relationships"] = []
    bundle_instance["indicators"] = []
    bundle_instance["reports"] = []
    bundle_instance["observed_data"] = []
    bundle_instance["objects"] = []


def finalize_bundle(bundle_instance):
    if KILL_CHAINS_PHASES != {}:
        for ind20 in bundle_instance["indicators"]:
            if "kill_chain_phases" in ind20:
                fixed_kill_chain_phases = []
                for kcp in ind20["kill_chain_phases"]:
                    if isinstance(kcp, str):
                        # noinspection PyBroadException
                        try:
                            kill_chain_phase_in_20 = KILL_CHAINS_PHASES[kcp]
                            fixed_kill_chain_phases.append(kill_chain_phase_in_20)
                        except KeyError:
                            error("Dangling kill chain phase id in indicator %s", 607, ind20["id"])
                    else:
                        fixed_kill_chain_phases.append(kcp)
                ind20["kill_chain_phases"] = fixed_kill_chain_phases
    # ttps

    fix_relationships(bundle_instance["relationships"], bundle_instance)

    fix_cybox_relationships(bundle_instance["observed_data"])
    # need to remove observed-data not used at the top level

    if stix.__version__ >= "1.2.0.0":
        add_relationships_to_reports(bundle_instance)

    # source and target_ref are taken care in fix_relationships(...)
    _TO_MAP = ("id", "idref", "created_by_ref", "external_references",
               "marking_ref", "object_marking_refs", "object_refs",
               "sighting_of_ref", "observed_data_refs", "where_sighted_refs")

    _LOOK_UP = ("", u"", [], None, dict())

    to_remove = []

    if "indicators" in bundle_instance:
        interatively_resolve_placeholder_refs()
        for ind in bundle_instance["indicators"]:
            if "pattern" in ind:
                final_pattern = fix_pattern(ind["pattern"])
                if final_pattern:
                    if final_pattern.contains_placeholder():
                        warn("At least one PLACEHOLDER idref was not resolved in %s", 205, ind["id"])
                    if final_pattern.contains_unconverted_term():
                        warn("At least one observable could not be converted in %s", 206, ind["id"])
                    if isinstance(final_pattern, ComparisonExpression):
                        ind["pattern"] = "[" + final_pattern.to_string() + "]"
                    else:
                        ind["pattern"] = final_pattern.partition_according_to_object_path().to_string()

    bundle_instance["objects"].extend(bundle_instance["indicators"])
    bundle_instance["indicators"] = []
    bundle_instance["objects"].extend(bundle_instance["relationships"])
    bundle_instance["relationships"] = []
    bundle_instance["objects"].extend(bundle_instance["observed_data"])
    bundle_instance["observed_data"] = []
    bundle_instance["objects"].extend(bundle_instance["reports"])
    bundle_instance["reports"] = []

    for entry in iterpath(bundle_instance):
        path, value = entry
        last_field = path[-1]
        iter_field = path[-2] if len(path) >= 2 else ""

        if value in _LOOK_UP:
            to_remove.append(list(path))

        if isinstance(value, (list, dict)):
            continue

        if last_field in _TO_MAP or iter_field in _TO_MAP:
            if reference_needs_fixing(value) and exists_id_key(value):
                stix20_id = get_id_value(value)

                if stix20_id[0] is None:
                    warn("1.X ID: %s was not mapped to STIX 2.0 ID", 603, value)
                    continue

                operation_on_path(bundle_instance, path, stix20_id[0])
                info("Found STIX 1.X ID: %s replaced by %s", 702, value, stix20_id[0])
            elif reference_needs_fixing(value) and not exists_id_key(value):
                warn("1.X ID: %s was not mapped to STIX 2.0 ID", 603, value)

    for item in to_remove:
        operation_on_path(bundle_instance, item, "", op=2)

    if "objects" in bundle_instance:
        remove_pattern_objects(bundle_instance)
    else:
        error("EMPTY BUNDLE -- No objects created from 1.x input document!", 208)


def get_identity_from_package(information_source, bundle_instance, parent_timestamp):
    if information_source:
        if information_source.identity is not None:
            return get_identity_ref(information_source.identity, bundle_instance, parent_timestamp)
        if information_source.contributing_sources is not None:
            if information_source.contributing_sources.source is not None:
                sources = information_source.contributing_sources.source

                if len(sources) > 1:
                    warn("Only one identity allowed - using first one.", 510)

                for source in sources:
                    if source.identity is not None:
                        return get_identity_ref(source.identity, bundle_instance, parent_timestamp)
    return None


def convert_package(stix_package, package_created_by_ref=None, default_timestamp=None):
    bundle_instance = {"type": "bundle"}
    bundle_instance["id"] = generate_stix20_id("bundle", stix_package.id_)
    bundle_instance["spec_version"] = "2.0"
    initialize_bundle_lists(bundle_instance)

    if default_timestamp:
        parent_timestamp = datetime.strptime(default_timestamp, "%Y-%m-%dT%H:%M:%S.%fZ")
    elif hasattr(stix_package, "created"):
        parent_timestamp = stix_package.timestamp
    else:
        parent_timestamp = None

    # created_by_idref from the command line is used instead of the one from the package, if given
    if not package_created_by_ref and hasattr(stix_package.stix_header, "information_source"):
        package_created_by_ref = get_identity_from_package(stix_package.stix_header.information_source,
                                                           bundle_instance, parent_timestamp)

    # Markings are processed in the beginning for handling later for each SDO.
    for marking_specification in navigator.iterwalk(stix_package):
        if isinstance(marking_specification, MarkingSpecification):
            bundle_instance["objects"].extend(convert_marking_specification(marking_specification, bundle_instance, None, package_created_by_ref, parent_timestamp))

    # do observables first, especially before indicators!

    # kill chains
    if stix_package.ttps and stix_package.ttps.kill_chains:
        for kc in stix_package.ttps.kill_chains:
            process_kill_chain(kc)

    # observables
    if stix_package.observables is not None:
        for o_d in stix_package.observables:
            o_d20 = convert_observed_data(o_d, bundle_instance, package_created_by_ref, parent_timestamp)
            bundle_instance["observed_data"].append(o_d20)

    # campaigns
    if stix_package.campaigns:
        for camp in stix_package.campaigns:
            camp20 = convert_campaign(camp, bundle_instance, package_created_by_ref, parent_timestamp)
            bundle_instance["objects"].append(camp20)

    # coas
    if stix_package.courses_of_action:
        for coa in stix_package.courses_of_action:
            coa20 = convert_course_of_action(coa, bundle_instance, package_created_by_ref, parent_timestamp)
            bundle_instance["objects"].append(coa20)

    # exploit-targets
    if stix_package.exploit_targets:
        for et in stix_package.exploit_targets:
            convert_exploit_target(et, bundle_instance, package_created_by_ref, parent_timestamp)

    # incidents
    if get_option_value("incidents"):
        if stix_package.incidents:
            for i in stix_package.incidents:
                i20 = convert_incident(i, bundle_instance, package_created_by_ref, parent_timestamp)
                bundle_instance["objects"].append(i20)

    # indicators
    if stix_package.indicators:
        for i in stix_package.indicators:
            i20 = convert_indicator(i, bundle_instance, package_created_by_ref, parent_timestamp)
            bundle_instance["indicators"].append(i20)

    # reports
    if stix.__version__ >= "1.2.0.0" and stix_package.reports:
        for report in stix_package.reports:
            report20 = convert_report(report, bundle_instance, package_created_by_ref, parent_timestamp)
            bundle_instance["reports"].append(report20)

    # threat actors
    if stix_package.threat_actors:
        for ta in stix_package.threat_actors:
            ta20 = convert_threat_actor(ta, bundle_instance, package_created_by_ref, parent_timestamp)
            bundle_instance["objects"].append(ta20)

    # ttps
    if stix_package.ttps:
        for ttp in stix_package.ttps:
            convert_ttp(ttp, bundle_instance, package_created_by_ref, parent_timestamp)

    finalize_bundle(bundle_instance)
    return bundle_instance<|MERGE_RESOLUTION|>--- conflicted
+++ resolved
@@ -38,7 +38,7 @@
 
 if stix.__version__ >= "1.2.0.0":
     from stix.report import Report
-elif stix.__version__ >= "1.1.1.7":
+if stix.__version__ > "1.1.1.6" or stix.__version__ > "1.2.0.2":
     import stix.extensions.marking.ais
     from stix.extensions.marking.ais import AISMarkingStructure
 
@@ -163,14 +163,13 @@
     return instance
 
 
-def convert_marking_specification(marking_specification, bundle_instance, sdo_instance, parent_created_by_ref, parent_timestamp):
+def convert_marking_specification(marking_specification, bundle_instance, parent_created_by_ref, parent_timestamp):
     return_obj = []
 
     if marking_specification.marking_structures is not None:
         ms = marking_specification.marking_structures
         for mark_spec in ms:
-            marking_definition_instance = create_basic_object("marking-definition", marking_specification)
-<<<<<<< HEAD
+            marking_definition_instance = create_basic_object("marking-definition", mark_spec)
             process_information_source(marking_specification.information_source,
                                        marking_definition_instance, bundle_instance,
                                        parent_created_by_ref, parent_timestamp)
@@ -178,11 +177,6 @@
             if "modified" in marking_definition_instance:
                 del marking_definition_instance["modified"]
 
-=======
-            marking_created_by_ref = process_information_source(marking_specification.information_source, # noqa
-                                                                marking_definition_instance, bundle_instance,
-                                                                parent_created_by_ref, parent_timestamp)
->>>>>>> b13d0b49
             if isinstance(mark_spec, TLPMarkingStructure):
                 marking_definition_instance["definition_type"] = "tlp"
                 definition = {}
@@ -231,14 +225,15 @@
             if "definition_type" in marking_definition_instance:
                 val = add_marking_map_entry(mark_spec, marking_definition_instance["id"])
                 if val is not None and not isinstance(val, MarkingStructure):
-                    info("Found duplicate marking structure %s", 620, marking_specification.id_)
+                    info("Found duplicate marking structure %s", 625, marking_specification.id_)
                 else:
+                    finish_basic_object(marking_specification.id_, marking_definition_instance, mark_spec, bundle_instance, parent_created_by_ref, parent_timestamp)
                     return_obj.append(marking_definition_instance)
 
     return return_obj
 
 
-def finish_basic_object(old_id, instance, stix1x_obj):
+def finish_basic_object(old_id, instance, stix1x_obj, bundle_instance, parent_created_by_ref, parent_timestamp):
     if old_id is not None:
         record_ids(old_id, instance["id"])
     if hasattr(stix1x_obj, "related_packages") and stix1x_obj.related_packages is not None:
@@ -252,8 +247,17 @@
     for marking in markings:
         for marking_spec in marking.marking_structures:
             stix20_marking = map_1x_markings_to_20(marking_spec)
-            if not isinstance(stix20_marking, MarkingStructure):
+            if (not isinstance(stix20_marking, MarkingStructure) and
+                    instance["id"] != stix20_marking and
+                    stix20_marking not in object_refs):
                 object_refs.append(stix20_marking)
+            else:
+                stix20_markings = convert_marking_specification(marking, bundle_instance, parent_created_by_ref, parent_timestamp)
+                bundle_instance["objects"].extend(stix20_markings)
+                for m in stix20_markings:
+                    if instance["id"] != m["id"] and m["id"] not in object_refs:
+                        object_refs.append(m["id"])
+
     if object_refs:
         instance["object_marking_refs"] = object_refs
 
@@ -623,7 +627,7 @@
                                     "related-to",
                                     campaign_instance["created"],
                                     campaign_created_by_ref)
-    finish_basic_object(camp.id_, campaign_instance, camp)
+    finish_basic_object(camp.id_, campaign_instance, camp, bundle_instance, parent_created_by_ref, parent_timestamp)
     return campaign_instance
 
 
@@ -677,7 +681,7 @@
         warn("All associated coas relationships of %s are assumed to not represent STIX 1.2 versioning", 710, coa.id_)
         handle_relationship_to_refs(coa.related_coas, coa_instance["id"], bundle_instance,
                                     "related-to", coa_instance["created"], coa_created_by_ref)
-    finish_basic_object(coa.id_, coa_instance, coa)
+    finish_basic_object(coa.id_, coa_instance, coa, bundle_instance, parent_created_by_ref, parent_timestamp)
     return coa_instance
 
 
@@ -729,7 +733,7 @@
         for ref in v.references:
             vulnerability_instance["external_references"].append({"source_name": "internet_resource", "url": ref.reference})
     process_et_properties(vulnerability_instance, et, bundle_instance, parent_created_by_ref)
-    finish_basic_object(et.id_, vulnerability_instance, v)
+    finish_basic_object(et.id_, vulnerability_instance, v, bundle_instance, parent_created_by_ref, parent_timestamp)
     return vulnerability_instance
 
 
@@ -836,7 +840,7 @@
         warn(msg, 710, identity_instance["id"])
         handle_relationship_to_refs(identity.related_identities, identity_instance["id"], bundle_instance,
                                     "related-to", parent_timestamp)
-    finish_basic_object(identity.id_, identity_instance, identity)
+    finish_basic_object(identity.id_, identity_instance, identity, bundle_instance, parent_id, parent_timestamp)
     return identity_instance
 
 
@@ -903,7 +907,7 @@
              710, incident_instance["id"])
         handle_relationship_to_refs(incident.related_incidents, incident_instance["id"], bundle_instance,
                                     "related-to", incident_instance["created"], incident_created_by_ref)
-    finish_basic_object(incident.id_, incident_instance, incident)
+    finish_basic_object(incident.id_, incident_instance, incident, bundle_instance, parent_created_by_ref, parent_timestamp)
     return incident_instance
 
 
@@ -1026,9 +1030,6 @@
     indicator_created_by_ref = process_information_source(indicator.producer, indicator_instance,
                                                           bundle_instance, parent_created_by_ref,
                                                           indicator_instance["created"])
-    if indicator.handling is not None:
-        for marking in indicator.handling:
-            convert_marking_specification(marking, bundle_instance, indicator_instance, parent_created_by_ref, parent_timestamp)
     # process information source before any relationships
     if indicator.sightings:
         for s in indicator.sightings:
@@ -1049,7 +1050,7 @@
         warn("All associated indicators relationships of %s are assumed to not represent STIX 1.2 versioning", 710, indicator.id_)
         handle_relationship_to_refs(indicator.related_indicators, indicator_instance["id"], bundle_instance,
                                     "related-to", indicator_instance["created"], indicator_created_by_ref)
-    finish_basic_object(indicator.id_, indicator_instance, indicator)
+    finish_basic_object(indicator.id_, indicator_instance, indicator, bundle_instance, parent_created_by_ref, parent_timestamp)
     return indicator_instance
 
 
@@ -1073,7 +1074,7 @@
     observed_data_instance["last_observed"] = observed_data_instance["created"]
     observed_data_instance["number_observed"] = 1 if obs.sighting_count is None else obs.sighting_count
     # created_by
-    finish_basic_object(obs.id_, observed_data_instance, obs)
+    finish_basic_object(obs.id_, observed_data_instance, obs, bundle_instance, parent_created_by_ref, parent_timestamp)
     # remember the original 1.x observable, in case it has to be turned into a pattern later
     OBSERVABLE_MAPPING[obs.id_] = obs
     return observed_data_instance
@@ -1184,7 +1185,7 @@
     if report.related_reports is not None:
         # FIXME: related reports?
         info("Report Related_Reports in %s is not handled, yet.", 815, report_instance["id"])
-    finish_basic_object(report.id_, report_instance, report.header)
+    finish_basic_object(report.id_, report_instance, report.header, bundle_instance, parent_created_by_ref, parent_timestamp)
     return report_instance
 
 
@@ -1248,7 +1249,7 @@
         handle_relationship_to_refs(threat_actor.associated_actors, threat_actor_instance["id"], bundle_instance,
                                     "related-to", threat_actor_instance["created"], threat_actor_created_by_ref)
 
-    finish_basic_object(threat_actor.id_, threat_actor_instance, threat_actor)
+    finish_basic_object(threat_actor.id_, threat_actor_instance, threat_actor, bundle_instance, parent_created_by_ref, parent_timestamp)
     return threat_actor_instance
 
 
@@ -1289,7 +1290,7 @@
     if ap.capec_id is not None:
         attack_Pattern_instance["external_references"] = [{"source_name": "capec", "external_id": ap.capec_id}]
     process_ttp_properties(attack_Pattern_instance, ttp, bundle_instance, parent_created_by_ref)
-    finish_basic_object(ttp.id_, attack_Pattern_instance, ap)
+    finish_basic_object(ttp.id_, attack_Pattern_instance, ap, bundle_instance, parent_created_by_ref, parent_timestamp)
     return attack_Pattern_instance
 
 
@@ -1309,7 +1310,7 @@
                 warn("Only one name for malware is allowed for %s in STIX 2.0 - used first one", 508, malware_instance_instance["id"])
     # TODO: warning for MAEC content
     process_ttp_properties(malware_instance_instance, ttp, bundle_instance, parent_created_by_ref)
-    finish_basic_object(ttp.id_, malware_instance_instance, mal)
+    finish_basic_object(ttp.id_, malware_instance_instance, mal, bundle_instance, parent_created_by_ref, parent_timestamp)
     return malware_instance_instance
 
 
@@ -1355,7 +1356,7 @@
     convert_controlled_vocabs_to_open_vocabs(tool_instance, "labels", tool.type_, TOOL_LABELS_MAP, False)
     tool_instance["tool_version"] = tool.version
     process_ttp_properties(tool_instance, ttp, bundle_instance, parent_created_by_ref)
-    finish_basic_object(ttp.id_, tool_instance, tool)
+    finish_basic_object(ttp.id_, tool_instance, tool, bundle_instance, parent_created_by_ref, parent_timestamp)
     return tool_instance
 
 
@@ -1372,7 +1373,7 @@
         # FIXME: add observable_characterizations
         info("Infrastructure Observable_Characterization in %s is not handled, yet.", 815, infrastructure_instance["id"])
     process_ttp_properties(infrastructure_instance, ttp, bundle_instance, parent_created_by_ref)
-    finish_basic_object(ttp.id_, infrastructure_instance, infra)
+    finish_basic_object(ttp.id_, infrastructure_instance, infra, bundle_instance, parent_created_by_ref, parent_timestamp)
     return infrastructure_instance
 
 
@@ -1401,7 +1402,7 @@
                                          ttp.id_ if not ttp_generated else None)
     bundle_instance["objects"].append(identity_instance)
     process_ttp_properties(identity_instance, ttp, bundle_instance, None, False)
-    finish_basic_object(ttp.id_, identity_instance, identity)
+    finish_basic_object(ttp.id_, identity_instance, identity, bundle_instance, identity_instance["id"], parent_timestamp)
     return identity_instance
 
 
@@ -1648,7 +1649,7 @@
     # Markings are processed in the beginning for handling later for each SDO.
     for marking_specification in navigator.iterwalk(stix_package):
         if isinstance(marking_specification, MarkingSpecification):
-            bundle_instance["objects"].extend(convert_marking_specification(marking_specification, bundle_instance, None, package_created_by_ref, parent_timestamp))
+            bundle_instance["objects"].extend(convert_marking_specification(marking_specification, bundle_instance, package_created_by_ref, parent_timestamp))
 
     # do observables first, especially before indicators!
 
