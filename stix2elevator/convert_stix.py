from cybox.core import Observable
from lxml import etree
<<<<<<< HEAD
from six import text_type

=======
import pycountry
>>>>>>> 15e26d32
import stix
from stix.campaign import Campaign
from stix.coa import CourseOfAction
from stix.common.identity import Identity
from stix.common.kill_chains import KillChainPhase, KillChainPhaseReference
from stix.data_marking import MarkingSpecification, MarkingStructure
from stix.exploit_target import ExploitTarget
from stix.extensions.identity.ciq_identity_3_0 import CIQIdentity3_0Instance
from stix.extensions.marking.simple_marking import SimpleMarkingStructure
from stix.extensions.marking.terms_of_use_marking import \
    TermsOfUseMarkingStructure
from stix.extensions.marking.tlp import TLPMarkingStructure
from stix.extensions.test_mechanism.open_ioc_2010_test_mechanism import \
    OpenIOCTestMechanism
from stix.extensions.test_mechanism.snort_test_mechanism import \
    SnortTestMechanism
from stix.extensions.test_mechanism.yara_test_mechanism import \
    YaraTestMechanism
from stix.incident import Incident
from stix.indicator import Indicator
from stix.threat_actor import ThreatActor
from stix.ttp import TTP
from stixmarx import navigator

<<<<<<< HEAD
# internal
from stix2elevator.convert_cybox import convert_cybox_object, fix_cybox_relationships
from stix2elevator.convert_pattern import (convert_indicator_to_pattern, convert_observable_to_pattern, fix_pattern,
                                           interatively_resolve_placeholder_refs, create_boolean_expression,
                                           add_to_pattern_cache, remove_pattern_objects,
                                           ComparisonExpressionForElevator, ParentheticalExpressionForElevator,
                                           ObservableExpressionForElevator,
                                           add_to_observable_mappings)
=======
from stix2elevator.convert_cybox import (convert_cybox_object,
                                         fix_cybox_relationships)
from stix2elevator.convert_pattern import (ComparisonExpression,
                                           add_to_observable_mappings,
                                           add_to_pattern_cache,
                                           convert_indicator_to_pattern,
                                           convert_observable_to_pattern,
                                           create_boolean_expression,
                                           fix_pattern,
                                           interatively_resolve_placeholder_refs,
                                           remove_pattern_objects)
>>>>>>> 15e26d32
from stix2elevator.ids import *
from stix2elevator.options import get_option_value
from stix2elevator.utils import *
from stix2elevator.vocab_mappings import *

if stix.__version__ >= "1.2.0.0":
    from stix.report import Report
if ((stix.__version__.startswith("1.1.1") and stix.__version__ > "1.1.1.6") or
        (stix.__version__.startswith("1.2.0") and stix.__version__ > "1.2.0.2")):
    import stix.extensions.marking.ais
    from stix.extensions.marking.ais import AISMarkingStructure

# collect kill chains
KILL_CHAINS_PHASES = {}


def process_kill_chain(kc):
    for kcp in kc.kill_chain_phases:
        # Use object itself as key.
        if kcp.phase_id:
            KILL_CHAINS_PHASES[kcp.phase_id] = {"kill_chain_name": kc.name, "phase_name": kcp.name}
        else:
            KILL_CHAINS_PHASES[kcp] = {"kill_chain_name": kc.name, "phase_name": kcp.name}


#
# identities
#


def get_simple_name_from_identity(identity, bundle_instance, sdo_instance):
    if isinstance(identity, CIQIdentity3_0Instance):
        handle_relationship_to_refs([identity], sdo_instance["id"], bundle_instance, "attributed-to")
    else:
        return identity.name


def get_identity_ref(identity, bundle_instance, parent_timestamp, temp_marking_id=None, from_package=False):
    if identity.idref is not None:
        # fix reference later
        return identity.idref
    else:
        ident20 = convert_identity(identity, bundle_instance, parent_timestamp, temp_marking_id=temp_marking_id, from_package=from_package)
        bundle_instance["objects"].append(ident20)
        return ident20["id"]


def process_information_source(information_source, so, bundle_instance, parent_created_by_ref, parent_timestamp, temp_marking_id=None):
    if information_source:
        if information_source.identity is not None:
            so["created_by_ref"] = get_identity_ref(information_source.identity, bundle_instance,
                                                    parent_timestamp, temp_marking_id)
        else:
            so["created_by_ref"] = parent_created_by_ref

        if so == bundle_instance:
            warn("Information Source on %s is not representable in STIX 2.0", 401, so["id"])
        else:
            if information_source.description:
                process_description_and_short_description(so, information_source)
            if information_source.references:
                for ref in information_source.references:
                    so["external_references"].append({"url": ref})
            if not get_option_value("no_squirrel_gaps") and information_source.roles:
                for role in information_source.roles:
                    # no vocab to make to in 2.0
                    so["description"] += "\n\n" + "INFORMATION SOURCE ROLE: " + role.value
            if information_source.tools:
                for tool in information_source.tools:
                    add_tool_property_to_description(so, tool)
    else:
        so["created_by_ref"] = parent_created_by_ref
    return so["created_by_ref"]


def convert_to_open_vocabs(stix20_obj, stix20_property_name, value, vocab_mapping):
    stix20_obj[stix20_property_name].append(map_vocabs_to_label(value, vocab_mapping))


def process_structured_text_list(text_list):
    full_text = ""
    for text_obj in text_list.sorted:
        full_text += text_obj.value
    return full_text


def process_description_and_short_description(so, entity, parent_info=False):
    if hasattr(entity, "descriptions") and entity.descriptions is not None:
        description_as_text = text_type(process_structured_text_list(entity.descriptions))
        if description_as_text:
            if parent_info:
                if not get_option_value("no_squirrel_gaps"):
                    if so["description"]:
                        so["description"] += "\nPARENT_DESCRIPTION: \n" + description_as_text
                    else:
                        so["description"] += description_as_text
            else:
                so["description"] += description_as_text
        if (not get_option_value("no_squirrel_gaps") and
                hasattr(entity, "short_descriptions") and
                entity.short_descriptions is not None):
            short_description_as_text = process_structured_text_list(entity.short_descriptions)
            if short_description_as_text:
                warn("The Short_Description property is no longer supported in STIX. The text was appended to the description property of %s", 301, so["id"])
                if parent_info:
                    if so["description"]:
                        so["description"] += "\nPARENT_SHORT_DESCRIPTION: \n" + short_description_as_text
                    else:
                        so["description"] += short_description_as_text
                else:
                    so["description"] += short_description_as_text
    # could be descriptionS or description
    elif hasattr(entity, "description") and entity.description is not None:
        so["description"] += text_type(entity.description.value)
    elif not get_option_value("no_squirrel_gaps") and hasattr(entity, "short_descriptions") and entity.short_descriptions is not None:
        so["description"] = text_type(process_structured_text_list(entity.short_descriptions))


def create_basic_object(stix20_type, stix1x_obj, parent_timestamp=None, parent_id=None, id_used=False):
    instance = {"type": stix20_type}
    instance["id"] = generate_stix20_id(stix20_type, stix1x_obj.id_ if (stix1x_obj and
                                                                        hasattr(stix1x_obj, "id_") and
                                                                        stix1x_obj.id_) else parent_id, id_used)
    timestamp = convert_timestamp(stix1x_obj, parent_timestamp, True)
    instance["created"] = timestamp
    # may need to revisit if we handle 1.x versioning.
    instance["modified"] = timestamp
    instance["description"] = ""
    instance["external_references"] = []
    return instance


def convert_marking_specification(marking_specification, bundle_instance, parent_created_by_ref, parent_timestamp):
    return_obj = []

    if marking_specification.marking_structures is not None:
        ms = marking_specification.marking_structures
        for mark_spec in ms:
            marking_definition_instance = create_basic_object("marking-definition", mark_spec)
            process_information_source(marking_specification.information_source,
                                       marking_definition_instance, bundle_instance,
                                       parent_created_by_ref, parent_timestamp,
                                       temp_marking_id=marking_definition_instance["id"])

            if "modified" in marking_definition_instance:
                del marking_definition_instance["modified"]

            if isinstance(mark_spec, TLPMarkingStructure):
                marking_definition_instance["definition_type"] = "tlp"
                definition = {}
                if mark_spec.color is not None:
                    definition["tlp"] = text_type(mark_spec.color)
                marking_definition_instance["definition"] = definition
            elif isinstance(mark_spec, TermsOfUseMarkingStructure):
                marking_definition_instance["definition_type"] = "statement"
                definition = {}
                if mark_spec.terms_of_use is not None:
                    definition["statement"] = text_type(mark_spec.terms_of_use)
                marking_definition_instance["definition"] = definition
            elif isinstance(mark_spec, SimpleMarkingStructure):
                marking_definition_instance["definition_type"] = "statement"
                definition = {}
                if mark_spec.statement is not None:
                    definition["statement"] = text_type(mark_spec.statement)
                marking_definition_instance["definition"] = definition
            elif isinstance(mark_spec, AISMarkingStructure):
                marking_definition_instance["definition_type"] = "ais"
                definition = {}
                if mark_spec.is_proprietary is not None:
                    definition["is_proprietary"] = "true"
                    if (mark_spec.is_proprietary.ais_consent is not None and
                            mark_spec.is_proprietary.ais_consent.consent is not None):
                        definition["consent"] = text_type(mark_spec.is_proprietary.ais_consent.consent).lower()
                    if (mark_spec.is_proprietary.tlp_marking is not None and
                            mark_spec.is_proprietary.tlp_marking.color is not None):
                        definition["tlp"] = text_type(mark_spec.is_proprietary.tlp_marking.color).lower()
                    if mark_spec.is_proprietary.cisa_proprietary is not None:
                        definition["is_cisa_proprietary"] = text_type(mark_spec.is_proprietary.cisa_proprietary).lower()
                elif mark_spec.not_proprietary is not None:
                    definition["is_proprietary"] = "false"
                    if (mark_spec.not_proprietary.ais_consent is not None and
                            mark_spec.not_proprietary.ais_consent.consent is not None):
                        definition["consent"] = text_type(mark_spec.not_proprietary.ais_consent.consent).lower()
                    if (mark_spec.not_proprietary.tlp_marking is not None and
                            mark_spec.not_proprietary.tlp_marking.color is not None):
                        definition["tlp"] = text_type(mark_spec.not_proprietary.tlp_marking.color).lower()
                    if mark_spec.not_proprietary.cisa_proprietary is not None:
                        definition["is_cisa_proprietary"] = text_type(mark_spec.not_proprietary.cisa_proprietary).lower()
                marking_definition_instance["definition"] = definition
            else:
                warn("Could not resolve Marking Structure %s", 425, identifying_info(marking_specification))

            if "definition_type" in marking_definition_instance:
                val = add_marking_map_entry(mark_spec, marking_definition_instance["id"])
                if val is not None and not isinstance(val, MarkingStructure):
                    info("Found same marking structure %s, using %s", 625, identifying_info(marking_specification), val)
                else:
                    finish_basic_object(marking_specification.id_, marking_definition_instance,
                                        mark_spec, bundle_instance, parent_created_by_ref, parent_timestamp)
                    return_obj.append(marking_definition_instance)

    return return_obj


def finish_basic_object(old_id, instance, stix1x_obj, bundle_instance, parent_created_by_ref, parent_timestamp, temp_marking_id=None):
    if old_id is not None:
        record_ids(old_id, instance["id"])
    if hasattr(stix1x_obj, "related_packages") and stix1x_obj.related_packages is not None:
        for p in stix1x_obj.related_packages:
            warn("Related_Packages type in %s not supported in STIX 2.0", 402, stix1x_obj.id_)

    # Attach markings to SDO if present.
    container = get_option_value("marking_container")
    markings = container.get_markings(stix1x_obj)
    object_marking_refs = []
    for marking in markings:
        for marking_spec in marking.marking_structures:
            stix20_marking = map_1x_markings_to_20(marking_spec)
            if (not isinstance(stix20_marking, MarkingStructure) and
                    instance["id"] != stix20_marking and
                    stix20_marking not in object_marking_refs):
                object_marking_refs.append(stix20_marking)
            elif temp_marking_id:
                object_marking_refs.append(temp_marking_id)
            elif not check_map_1x_markings_to_20(marking_spec):
                stix20_markings = convert_marking_specification(marking, bundle_instance, parent_created_by_ref, parent_timestamp)
                bundle_instance["objects"].extend(stix20_markings)
                for m in stix20_markings:
                    if instance["id"] != m["id"] and m["id"] not in object_marking_refs:
                        object_marking_refs.append(m["id"])

    if object_marking_refs:
        instance["object_marking_refs"] = object_marking_refs

#
# handle gaps
#


def add_string_property_to_description(sdo_instance, property_name, property_value, is_list=False):
    if not get_option_value("no_squirrel_gaps") and property_value is not None:
        if is_list:
            sdo_instance["description"] += "\n\n" + property_name.upper() + ":\n"
            property_values = []
            for v in property_value:
                property_values.append(text_type(v))
            sdo_instance["description"] += ",\n".join(property_values)
        else:
            sdo_instance["description"] += "\n\n" + property_name.upper() + ":\n\t" + text_type(property_value)
        warn("Appended %s to description of %s", 302, property_name, sdo_instance["id"])


def add_confidence_property_to_description(sdo_instance, confidence):
    if not get_option_value("no_squirrel_gaps"):
        if confidence is not None:
            sdo_instance["description"] += "\n\n" + "CONFIDENCE: "
            if confidence.value is not None:
                sdo_instance["description"] += text_type(confidence.value)
            if confidence.description is not None:
                sdo_instance["description"] += "\n\tDESCRIPTION: " + text_type(confidence.description)
            warn("Appended Confidence type content to description of %s", 304, sdo_instance["id"])


def add_statement_type_to_description(sdo_instance, statement, property_name):
    if statement and not get_option_value("no_squirrel_gaps"):
        sdo_instance["description"] += "\n\n" + property_name.upper() + ":"
        if statement.value:
            sdo_instance["description"] += text_type(statement.value)
        if statement.descriptions:
            descriptions = []
            for d in statement.descriptions:
                descriptions.append(text_type(d.value))
            sdo_instance["description"] += "\n\n\t".join(descriptions)

        if statement.source is not None:
            # FIXME: Handle source
            info("Source in %s is not handled, yet.", 815, sdo_instance["id"])
        if statement.confidence:
            add_confidence_property_to_description(sdo_instance, statement.confidence)
        warn("Appended Statement type content to description of %s", 305, sdo_instance["id"])


def add_multiple_statement_types_to_description(sdo_instance, statements, property_name):
    if not get_option_value("no_squirrel_gaps"):
        for s in statements:
            add_statement_type_to_description(sdo_instance, s, property_name)


def add_tool_property_to_description(sdo_instance, tool):
    if not get_option_value("no_squirrel_gaps"):
        sdo_instance["description"] += "\n\nTOOL SOURCE:"
        if tool.name:
            sdo_instance["description"] += "\n\tname: " + text_type(tool.name)
        warn("Appended Tool type content to description of %s", 306, sdo_instance["id"])

# Sightings


def handle_sightings_observables(related_observables, bundle_instance, parent_timestamp, sighted_object_created_by_ref):
    refs = []
    for ref in related_observables:
        if ref.item.idref is None:
            # embedded
            new20s = handle_embedded_object(ref.item, bundle_instance, sighted_object_created_by_ref, parent_timestamp)
            for new20 in new20s:
                refs.append(new20["id"])
        else:
            refs.append(ref.item.idref)
    return refs


def process_information_source_for_sighting(information_source, sighting_instance, bundle_instance, parent_timestamp):
    if information_source:
        if information_source.identity is not None:
            sighting_instance["where_sighted_refs"] = [get_identity_ref(information_source.identity, bundle_instance, parent_timestamp)]
            if information_source.description:
                process_description_and_short_description(sighting_instance, information_source)
            if information_source.references:
                for ref in information_source.references:
                    sighting_instance["external_references"].append({"url": ref})
            if not get_option_value("no_squirrel_gaps") and information_source.roles:
                for role in information_source.roles:
                    # no vocab to make to in 2.0
                    sighting_instance["description"] += "\n\n" + "INFORMATION SOURCE ROLE: " + role.value
            if information_source.tools:
                for tool in information_source.tools:
                    add_tool_property_to_description(sighting_instance, tool)


def handle_sighting(sighting, sighted_object_id, bundle_instance, parent_timestamp, sighted_object_created_by_ref):
    sighting_instance = create_basic_object("sighting", sighting, parent_timestamp)
    sighting_instance["count"] = 1
    sighting_instance["sighting_of_ref"] = sighted_object_id
    if sighting.related_observables:
        sighting_instance["observed_data_refs"] = handle_sightings_observables(sighting.related_observables,
                                                                               bundle_instance,
                                                                               parent_timestamp,
                                                                               sighted_object_created_by_ref)
    if sighting.source:
        process_information_source_for_sighting(sighting.source, sighting_instance, bundle_instance, parent_timestamp)
    # assumption is that the observation is a singular, not a summary of observations
    sighting_instance["summary"] = False
    return sighting_instance


# Relationships


def create_relationship(source_ref, target_ref, verb, rel_obj=None, parent_timestamp=None, endpoint_identity_ref=None):
    relationship_instance = create_basic_object("relationship", rel_obj, parent_timestamp)
    relationship_instance["source_ref"] = source_ref
    relationship_instance["target_ref"] = target_ref
    relationship_instance["relationship_type"] = verb
    relationship_instance["created_by_ref"] = endpoint_identity_ref
    if rel_obj is not None and hasattr(rel_obj, "relationship") and rel_obj.relationship is not None:
        relationship_instance["description"] = rel_obj.relationship.value
    return relationship_instance


# Creating and Linking up relationships  (three cases)
# 1.  The object is embedded - create the object, add it to the bundle, return to id so the relationship is complete
# 2.  an idref is given, and it has a corresponding 2.0 id, use it
# 3.  an idref is given, but it has NO corresponding 2.0 id, add 1.x id, and fix at the end in fix_relationships


def handle_relationship_to_objs(items, source_id, bundle_instance, verb, parent_timestamp=None,
                                source_identity_ref=None):
    for item in items:
        new20s = handle_embedded_object(item, bundle_instance, source_identity_ref, parent_timestamp)
        for new20 in new20s:
            bundle_instance["relationships"].append(create_relationship(source_id,
                                                                        new20["id"] if new20 else None,
                                                                        verb,
                                                                        item,
                                                                        parent_timestamp,
                                                                        source_identity_ref))


def handle_relationship_to_refs(refs, source_id, bundle_instance, verb, parent_timestamp=None,
                                source_identity_ref=None):
    for ref in refs:
        if ref.item.idref is None:
            # embedded
            new20s = handle_embedded_object(ref.item, bundle_instance, source_identity_ref, parent_timestamp)
            for new20 in new20s:
                bundle_instance["relationships"].append(create_relationship(source_id,
                                                                            new20["id"] if new20 else None,
                                                                            verb,
                                                                            ref,
                                                                            parent_timestamp,
                                                                            source_identity_ref))
        elif exists_id_key(ref.item.idref):
            for to_ref in get_id_value(ref.item.idref):
                bundle_instance["relationships"].append(create_relationship(source_id,
                                                                            to_ref,
                                                                            verb,
                                                                            ref,
                                                                            parent_timestamp,
                                                                            source_identity_ref))
        else:
            # a forward reference, fix later
            bundle_instance["relationships"].append(create_relationship(source_id,
                                                                        ref.item.idref,
                                                                        verb,
                                                                        ref,
                                                                        parent_timestamp,
                                                                        source_identity_ref))


def handle_relationship_from_refs(refs, target_id, bundle_instance, verb, parent_timestamp=None,
                                  target_identity_ref=None):
    for ref in refs:
        if ref.item.idref is None:
            # embedded
            new20s = handle_embedded_object(ref.item, bundle_instance, target_identity_ref, parent_timestamp)
            for new20 in new20s:
                bundle_instance["relationships"].append(create_relationship(new20["id"] if new20 else None,
                                                                            target_id,
                                                                            verb,
                                                                            ref,
                                                                            parent_timestamp,
                                                                            target_identity_ref))
        elif exists_id_key(ref.item.idref):
            for from_ref in get_id_value(ref.item.idref):
                bundle_instance["relationships"].append(create_relationship(from_ref,
                                                                            target_id,
                                                                            verb,
                                                                            ref,
                                                                            parent_timestamp,
                                                                            target_identity_ref))
        else:
            # a forward reference, fix later
            bundle_instance["relationships"].append(create_relationship(ref.item.idref,
                                                                        target_id,
                                                                        verb,
                                                                        ref,
                                                                        parent_timestamp,
                                                                        target_identity_ref))


def reference_needs_fixing(ref):
    return ref and ref.find("--") == -1


def determine_appropriate_verb(current_verb, m_id):
    if m_id is not None and current_verb == "uses":
        type_and_uuid = m_id.split("--")
        if type_and_uuid[0] == "identity":
            return "targets"
    return current_verb


# for ids in source and target refs that are still 1.x ids,
def fix_relationships(relationships, bundle_instance):
    for ref in relationships:
        if reference_needs_fixing(ref["source_ref"]):
            if not exists_id_key(ref["source_ref"]):
                new_id = generate_stix20_id(None, str.lower(ref["source_ref"]))
                if new_id is None:
                    warn("Dangling source reference %s in %s", 601, ref["source_ref"], ref["id"])
                add_id_value(ref["source_ref"], new_id)
            mapped_ids = get_id_value(ref["source_ref"])
            if mapped_ids[0] is None:
                warn("Dangling source reference %s in %s", 601, ref["source_ref"], ref["id"])
            first_one = True
            for m_id in mapped_ids:
                if first_one:
                    ref["source_ref"] = m_id
                else:
                    bundle_instance["relationships"].append(create_relationship(m_id, ref["target_ref"], ref["verb"]))
        if reference_needs_fixing(ref["target_ref"]):
            if not exists_id_key(ref["target_ref"]):
                new_id = generate_stix20_id(None, str.lower(ref["target_ref"]))
                if new_id is None:
                    warn("Dangling target reference %s in %s", 602, ref["target_ref"], ref["id"])
                add_id_value(ref["target_ref"], new_id)
            mapped_ids = get_id_value(ref["target_ref"])
            if mapped_ids[0] is None:
                warn("Dangling target reference %s in %s", 602, ref["target_ref"], ref["id"])
            first_one = True
            for m_id in mapped_ids:
                verb = determine_appropriate_verb(ref["relationship_type"], m_id)
                if first_one:
                    ref["target_ref"] = m_id
                    ref["relationship_type"] = verb
                else:
                    bundle_instance["relationships"].append(create_relationship(ref["source_ref"], m_id, verb))


# Relationships are not in 1.x, so they must be added explicitly to reports.
# This is done after the package has been processed, and the relationships are "fixed", so all relationships are known
#
# For each report:
#   For each relationship
#       if the source and target are part of the report, add the relationship
#       if the source is part of the report, add the relationship AND then the target,
#          UNLESS the target ref is "dangling"
#       if the target is part of the report, add the relationship AND then the source,
#          UNLESS the source ref is "dangling"


def add_relationships_to_reports(bundle_instance):
    rels_to_include = []
    new_ids = get_id_values()
    for rep in bundle_instance["reports"]:
        refs_in_this_report = rep["object_refs"]
        for rel in bundle_instance["relationships"]:
            if (("source_ref" in rel and rel["source_ref"] in refs_in_this_report) and
                    ("target_ref" in rel and rel["target_ref"] in refs_in_this_report)):
                rels_to_include.append(rel["id"])
            elif "source_ref" in rel and rel["source_ref"] in refs_in_this_report:
                # and target_ref is not in refs_in_this_report
                if "target_ref" in rel and rel["target_ref"] and (
                        rel["target_ref"] in new_ids or exists_ids_with_no_1x_object(rel["target_ref"])):
                    rels_to_include.append(rel["id"])
                    rels_to_include.append(rel["target_ref"])
                    warn("Including %s in %s and added the target_ref %s to the report", 704, rel["id"], rep["id"], rel["target_ref"])
                elif not ("target_ref" in rel and rel["target_ref"]):
                    rels_to_include.append(rel["id"])
                    warn("Including %s in %s although the target_ref is unknown", 706, rel["id"], rep["id"])
                elif not (rel["target_ref"] in new_ids or exists_ids_with_no_1x_object(rel["target_ref"])):
                    warn("Not including %s in %s because there is no corresponding SDO for %s", 708, rel["id"], rep["id"], rel["target_ref"])
            elif "target_ref" in rel and rel["target_ref"] in refs_in_this_report:
                if "source_ref" in rel and rel["source_ref"] and (
                        rel["source_ref"] in new_ids or exists_ids_with_no_1x_object(rel["source_ref"])):
                    rels_to_include.append(rel["id"])
                    rels_to_include.append(rel["source_ref"])
                    warn("Including %s in %s and added the source_ref %s to the report", 705, rel["id"], rep["id"], rel["source_ref"])
                elif not ("source_ref" in rel and rel["source_ref"]):
                    rels_to_include.append(rel["id"])
                    warn("Including %s in %s although the source_ref is unknown", 707, rel["id"], rep["id"])
                elif not (rel["source_ref"] in new_ids or exists_ids_with_no_1x_object(rel["source_ref"])):
                    warn("Not including %s in %s because there is no corresponding SDO for %s", 709, rel["id"], rep["id"], rel["source_ref"])
        if "object_refs" in rep:
            rep["object_refs"].extend(rels_to_include)
        else:
            rep["object_refs"] = rels_to_include


# campaign


def convert_campaign(camp, bundle_instance, parent_created_by_ref, parent_timestamp):
    campaign_instance = create_basic_object("campaign", camp, parent_timestamp)
    process_description_and_short_description(campaign_instance, camp)
    campaign_instance["name"] = camp.title
    if camp.names is not None:
        campaign_instance["aliases"] = []
        for name in camp.names:
            campaign_instance["aliases"].append(name)
    # process information source before any relationships
    campaign_created_by_ref = process_information_source(camp.information_source, campaign_instance,
                                                         bundle_instance, parent_created_by_ref,
                                                         campaign_instance["created"])
    add_multiple_statement_types_to_description(campaign_instance, camp.intended_effects, "intended_effect")
    add_string_property_to_description(campaign_instance, "status", camp.status)
    if hasattr(camp, "confidence"):
        add_confidence_property_to_description(campaign_instance, camp.confidence)

    if camp.activity is not None:
        for a in camp.activity:
            warn("Campaign/Activity type in %s not supported in STIX 2.0", 403, campaign_instance["id"])
    if camp.related_ttps is not None:
        # victims use targets, not uses
        handle_relationship_to_refs(camp.related_ttps,
                                    campaign_instance["id"],
                                    bundle_instance,
                                    "uses",
                                    campaign_instance["created"],
                                    campaign_created_by_ref)
    if camp.related_incidents is not None:
        handle_relationship_from_refs(camp.related_incidents,
                                      campaign_instance["id"],
                                      bundle_instance,
                                      "attributed-to",
                                      campaign_instance["created"],
                                      campaign_created_by_ref)
    if camp.related_indicators is not None:
        handle_relationship_from_refs(camp.related_indicators,
                                      campaign_instance["id"],
                                      bundle_instance,
                                      "indicates",
                                      campaign_instance["created"],
                                      campaign_created_by_ref)
    if camp.attribution is not None:
        for att in camp.attribution:
            handle_relationship_to_refs(att,
                                        campaign_instance["id"],
                                        bundle_instance,
                                        "attributed-to",
                                        campaign_instance["created"],
                                        campaign_created_by_ref)
    if camp.associated_campaigns:
        warn("All associated campaigns relationships of %s are assumed to not represent STIX 1.2 versioning", 710, camp.id_)
        handle_relationship_to_refs(camp.related_coas,
                                    campaign_instance["id"],
                                    bundle_instance,
                                    "related-to",
                                    campaign_instance["created"],
                                    campaign_created_by_ref)
    finish_basic_object(camp.id_, campaign_instance, camp, bundle_instance, parent_created_by_ref, parent_timestamp)
    return campaign_instance


# course of action


def add_objective_property_to_description(sdo_instance, objective):
    if not get_option_value("no_squirrel_gaps"):
        if objective is not None:
            sdo_instance["description"] += "\n\n" + "OBJECTIVE: "
            all_text = []

            if objective.descriptions:
                for d in objective.descriptions:
                    all_text.append(text_type(d.value))

            if objective.short_descriptions:
                for sd in objective.short_descriptions:
                    all_text.append(text_type(sd.value))

            sdo_instance["description"] += "\n\n\t".join(all_text)

            if objective.applicability_confidence:
                add_confidence_property_to_description(sdo_instance, objective.applicability_confidence)


def convert_course_of_action(coa, bundle_instance, parent_created_by_ref, parent_timestamp):
    coa_instance = create_basic_object("course-of-action", coa, parent_timestamp)
    process_description_and_short_description(coa_instance, coa)
    coa_instance["name"] = coa.title
    add_string_property_to_description(coa_instance, "stage", coa.stage)
    if coa.type_:
        convert_controlled_vocabs_to_open_vocabs(coa_instance, "labels", [coa.type_], COA_LABEL_MAP, False)
    add_objective_property_to_description(coa_instance, coa.objective)

    if coa.parameter_observables is not None:
        # parameter observables, maybe turn into pattern expressions and put in description???
        warn("Parameter Observables in %s are not handled, yet.", 814, coa_instance["id"])
    if coa.structured_coa:
        warn("Structured COAs type in %s are not supported in STIX 2.0", 404, coa_instance["id"])
    add_statement_type_to_description(coa_instance, coa.impact, "impact")
    add_statement_type_to_description(coa_instance, coa.cost, "cost")
    add_statement_type_to_description(coa_instance, coa.efficacy, "efficacy")
    coa_created_by_ref = process_information_source(coa.information_source,
                                                    coa_instance,
                                                    bundle_instance,
                                                    parent_created_by_ref,
                                                    coa_instance["created"])
    # process information source before any relationships
    if coa.related_coas:
        warn("All associated coas relationships of %s are assumed to not represent STIX 1.2 versioning", 710, coa.id_)
        handle_relationship_to_refs(coa.related_coas, coa_instance["id"], bundle_instance,
                                    "related-to", coa_instance["created"], coa_created_by_ref)
    finish_basic_object(coa.id_, coa_instance, coa, bundle_instance, parent_created_by_ref, parent_timestamp)
    return coa_instance


# exploit target


def process_et_properties(sdo_instance, et, bundle_instance, parent_created_by_ref):
    process_description_and_short_description(sdo_instance, et, True)
    if "name" in sdo_instance:
        info("Title %s used for name, appending exploit_target %s title in description property", 303, sdo_instance["type"], sdo_instance["id"])
        add_string_property_to_description(sdo_instance, "title", et.title, False)
    elif et.title is not None:
        sdo_instance["name"] = et.title
    et_created_by_ref = process_information_source(et.information_source, sdo_instance,
                                                   bundle_instance, parent_created_by_ref,
                                                   sdo_instance["created"])
    if et.potential_coas is not None:
        handle_relationship_from_refs(et.potential_coas, sdo_instance["id"], bundle_instance, "mitigates",
                                      sdo_instance["created"], et_created_by_ref)


def convert_vulnerability(v, et, bundle_instance, parent_created_by_ref, parent_timestamp):
    vulnerability_instance = create_basic_object("vulnerability", v, parent_timestamp, et.id_)
    if v.title is not None:
        vulnerability_instance["name"] = v.title
    process_description_and_short_description(vulnerability_instance, v)
    if v.cve_id is not None:
        vulnerability_instance["external_references"].append({"source_name": "cve", "external_id": v.cve_id})
    if v.osvdb_id is not None:
        vulnerability_instance["external_references"].append({"source_name": "osvdb", "external_id": v.osvdb_id})

    if v.source is not None:
        # FIXME: add source.
        info("Source in %s is not handled, yet.", 815, vulnerability_instance["id"])

    if v.cvss_score is not None:
        # FIXME: add CVSS score into description
        info("CVSS Score in %s is not handled, yet.", 815, vulnerability_instance["id"])

    if v.discovered_datetime is not None or v.published_datetime is not None:
        # FIXME: add date times into description
        info("Discoreved_DateTime and Published_DateTime in %s is not handled, yet.", 815, vulnerability_instance["id"])

    if v.affected_software is not None:
        #  FIXME: add affected software into description
        info("Affected_Software in %s is not handled, yet.", 815, vulnerability_instance["id"])

    if v.references is not None:
        for ref in v.references:
            vulnerability_instance["external_references"].append({"source_name": "internet_resource", "url": ref.reference})
    process_et_properties(vulnerability_instance, et, bundle_instance, parent_created_by_ref)
    finish_basic_object(et.id_, vulnerability_instance, v, bundle_instance, parent_created_by_ref, parent_timestamp)
    return vulnerability_instance


def convert_exploit_target(et, bundle_instance, parent_created_by_ref, parent_timestamp):
    ets = []
    if hasattr(et, "created") and et.timestamp:
        parent_timestamp = et.timestamp
    if et.vulnerabilities is not None:
        for v in et.vulnerabilities:
            ets.append(convert_vulnerability(v, et, bundle_instance, parent_created_by_ref, parent_timestamp))
    if et.weaknesses is not None:
        for w in et.weaknesses:
            warn("ExploitTarget/Weaknesses type in %s not supported in STIX 2.0", 405, et.id_)
    if et.configuration is not None:
        for c in et.configuration:
            warn("ExploitTarget/Configurations type in %s not supported in STIX 2.0", 406, et.id_)
    bundle_instance["objects"].extend(ets)
    return ets


# identities


def convert_ciq_addresses(addresses, identity_instance):
    identity_instance["country"] = []
    identity_instance["regions"] = []
    for add in addresses:
        temp_country = None
        if hasattr(add, "country"):
            for name in add.country.name_elements:
                iso = pycountry.countries.get(name=name.value)
                temp_country = iso.alpha2
                if iso is not None:
                    identity_instance["country"].append(iso.alpha2)
                else:
                    warn("No ISO code for %s in %s", 618, name.value, identifying_info(identity_instance))
                    identity_instance["country"].append(name.value)
        if hasattr(add, "administrative_area"):
            for name in add.administrative_area.name_elements:
                iso = pycountry.subdivisions.get(country_code=temp_country)
                iso = [x for x in iso if x.name == text_type(name.value)]
                if iso:
                    identity_instance["regions"].append(iso[0].code)
                else:
                    identity_instance["regions"].append(name.value)


def get_name(name):
    return name.name_elements[0].value


def convert_party_name(party_name, identity):
    if party_name.organisation_names and party_name.person_names:
        error("Identity %s has organization and person names", 606, identity["id"])
    if party_name.person_names:
        identity["identity_class"] = "individual"
        first_one = True
        for name in party_name.person_names:
            if first_one:
                identity["name"] = get_name(name)
                first_one = False
            else:
                warn("Only one person name allowed for %s in STIX 2.0, used first one", 502, identity["id"])
                # add to description
    elif party_name.organisation_names:
        identity["identity_class"] = "organization"
        first_one = True
        for name in party_name.organisation_names:
            if first_one:
                identity["name"] = get_name(name)
                first_one = False
            else:
                warn("Only one organization name allowed for %s in STIX 2.0, used first one", 503, identity["id"])
                # add to description


def convert_identity(identity, bundle_instance, parent_timestamp=None, parent_id=None, temp_marking_id=None, from_package=False):
    identity_instance = create_basic_object("identity", identity, parent_timestamp, parent_id)
    identity_instance["sectors"] = []
    identity_instance["identity_class"] = "unknown"
    if identity.name is not None:
        identity_instance["name"] = identity.name
    if isinstance(identity, CIQIdentity3_0Instance):
        if identity.roles:
            convert_controlled_vocabs_to_open_vocabs(identity_instance, "roles", identity.roles, ROLES_MAP, False)
        ciq_info = identity._specification
        if ciq_info.party_name:
            warn("CIQ name found in %s, possibly overriding other name", 711, identity_instance["id"])
            convert_party_name(ciq_info.party_name, identity_instance)
        if ciq_info.organisation_info:
            identity_instance["identity_class"] = "organization"
            warn("Based on CIQ information, %s is assumed to be an organization", 716, identity_instance["id"])
            if ciq_info.organisation_info.industry_type:
                industry = ciq_info.organisation_info.industry_type.replace(" ,", ",")
                industry = industry.replace(", ", ",")
                industry = industry.split(",")
                convert_controlled_vocabs_to_open_vocabs(identity_instance, "sectors", industry, SECTORS_MAP, False)
        if ciq_info.addresses:
            pass
            # convert_ciq_addresses(ciq_info.addresses, identity_instance)
            # add other properties to contact_information
    if identity.related_identities:
        msg = "All associated identities relationships of %s are assumed to not represent STIX 1.2 versioning"
        warn(msg, 710, identity_instance["id"])
        handle_relationship_to_refs(identity.related_identities, identity_instance["id"], bundle_instance,
                                    "related-to", parent_timestamp)
    finish_basic_object(identity.id_, identity_instance, identity, bundle_instance, identity_instance["id"] if from_package else parent_id,
                        parent_timestamp, temp_marking_id=temp_marking_id)
    return identity_instance


# incident


def convert_incident(incident, bundle_instance, parent_created_by_ref, parent_timestamp):
    incident_instance = create_basic_object("incident", incident, parent_timestamp)
    process_description_and_short_description(incident_instance, incident)
    if incident.title is not None:
        incident_instance["name"] = incident.title
    if incident.external_ids is not None:
        for ex_id in incident.external_ids:
            incident_instance["external_references"].append(
                {"source_name": ex_id.external_id.source, "external_id": ex_id.external_id.value})
    # time
    if incident.categories is not None:
        convert_controlled_vocabs_to_open_vocabs(incident_instance, "labels", incident.categories, INCIDENT_LABEL_MAP,
                                                 False)
    incident_created_by_ref = process_information_source(incident.information_source, incident_instance,
                                                         bundle_instance, parent_created_by_ref,
                                                         incident_instance["created"])

    add_confidence_property_to_description(incident_instance, incident.confidence)

    # process information source before any relationships
    if incident.related_indicators is not None:
        handle_relationship_from_refs(incident.related_indicators, incident_instance["id"], bundle_instance,
                                      "indicates", incident_instance["created"], incident_created_by_ref)
    if incident.related_observables is not None:
        handle_relationship_from_refs(incident.related_observables, incident_instance["id"], bundle_instance, "part-of",
                                      incident_instance["created"], incident_created_by_ref)
    if incident.leveraged_ttps is not None:
        warn("Using related-to for the leveraged TTPs of %s", 718, incident.id_)
        handle_relationship_to_refs(incident.leveraged_ttps, incident_instance["id"], bundle_instance, "related-to",
                                    incident_instance["created"], incident_created_by_ref)

    if incident.reporter is not None:
        # FIXME: add reporter to description
        info("Incident Reporter in %s is not handled, yet.", 815, incident_instance["id"])

    if incident.responders is not None:
        # FIXME: add responders to description
        info("Incident Responders in %s is not handled, yet.", 815, incident_instance["id"])

    if incident.coordinators is not None:
        # FIXME: add coordinators to description
        info("Incident Coordinators in %s is not handled, yet.", 815, incident_instance["id"])

    if incident.victims is not None:
        # FIXME: add victim to description
        info("Incident Victims in %s is not handled, yet.", 815, incident_instance["id"])

    if incident.affected_assets is not None:
        # FIXME: add affected_assets to description
        info("Incident Affected Assets in %s is not handled, yet.", 815, incident_instance["id"])

    if incident.impact_assessment is not None:
        # FIXME: add impact_assessment to description
        info("Incident Impact Assessment in %s is not handled, yet", 815, incident_instance["id"])
    add_string_property_to_description(incident_instance, "status", incident.status)
    if incident.related_incidents:
        warn("All associated incidents relationships of %s are assumed to not represent STIX 1.2 versioning",
             710, incident_instance["id"])
        handle_relationship_to_refs(incident.related_incidents, incident_instance["id"], bundle_instance,
                                    "related-to", incident_instance["created"], incident_created_by_ref)
    finish_basic_object(incident.id_, incident_instance, incident, bundle_instance, parent_created_by_ref, parent_timestamp)
    return incident_instance


# indicator


def convert_kill_chains(kill_chain_phases, sdo_instance):
    if kill_chain_phases is not None:
        kill_chain_phases_20 = []
        for phase in kill_chain_phases:
            if isinstance(phase, KillChainPhaseReference):
                try:
                    if phase.phase_id:
                        kill_chain_info = KILL_CHAINS_PHASES[phase.phase_id]
                    else:
                        kill_chain_info = KILL_CHAINS_PHASES[phase]
                    kill_chain_phases_20.append({"kill_chain_name": kill_chain_info["kill_chain_name"],
                                                 "phase_name": kill_chain_info["phase_name"]})
                except KeyError:
                    kill_chain_phases_20.append(phase.phase_id)
            elif isinstance(phase, KillChainPhase):
                kill_chain_phases_20.append({"kill_chain_name": phase.kill_chain_name, "phase_name": phase.name})
        if kill_chain_phases_20:
            sdo_instance["kill_chain_phases"] = kill_chain_phases_20


_ALLOW_YARA_AND_SNORT_PATTENS = False


def convert_test_mechanism(indicator, indicator_instance):
    if indicator.test_mechanisms is not None:
        if not _ALLOW_YARA_AND_SNORT_PATTENS:
            warn("YARA/SNORT patterns on %s not supported in STIX 2.0", 504, indicator_instance["id"])
            return
        if hasattr(indicator_instance, "pattern"):
            # TODO: maybe put in description
            warn("Only one type pattern can be specified in %s - using cybox", 712, indicator_instance["id"])
        else:
            for tm in indicator.test_mechanisms:
                if hasattr(indicator_instance, "pattern"):
                    # TODO: maybe put in description
                    msg = "Only one alternative test mechanism allowed for %s in STIX 2.0 - used first one, which was %s"
                    warn(msg, 506, indicator_instance["id"], indicator_instance["pattern_lang"])
                else:
                    if isinstance(tm, YaraTestMechanism):

                        indicator_instance["pattern"] = text_type(tm.rule.value)
                        indicator_instance["pattern_lang"] = "yara"
                    elif isinstance(tm, SnortTestMechanism):
                        list_of_strings = []
                        for rule in tm.rules:
                            list_of_strings.append(text_type(rule.value))
                        indicator_instance["pattern"] = ", ".join(list_of_strings)
                        indicator_instance["pattern_lang"] = "snort"
                    elif isinstance(tm, OpenIOCTestMechanism):
                        indicator_instance["pattern"] = etree.tostring(tm.ioc)
                        indicator_instance["pattern_lang"] = "openioc"


def negate_indicator(indicator):
    return hasattr(indicator, "negate") and indicator.negate


def convert_indicator(indicator, bundle_instance, parent_created_by_ref, parent_timestamp):
    indicator_instance = create_basic_object("indicator", indicator, parent_timestamp)
    process_description_and_short_description(indicator_instance, indicator)
    convert_controlled_vocabs_to_open_vocabs(indicator_instance, "labels", indicator.indicator_types,
                                             INDICATOR_LABEL_MAP, False)
    if indicator.title is not None:
        indicator_instance["name"] = indicator.title
    if indicator.alternative_id is not None:
        for alt_id in indicator.alternative_id:
            indicator_instance["external_references"].append({"source_name": "alternative_id", "external_id": alt_id})
    if indicator.valid_time_positions is not None:
        for window in indicator.valid_time_positions:
            if "valid_from" not in indicator_instance:
                if not window.start_time.value:
                    warn("No start time for the first valid time interval is available in %s, other time intervals might be more appropriate",
                         619, indicator_instance["id"])
                indicator_instance["valid_from"] = \
                    convert_timestamp_string(window.start_time.value, indicator, indicator_instance["created"])
                indicator_instance["valid_until"] = \
                    convert_timestamp_string(window.end_time.value, indicator, indicator_instance["created"])
            else:
                warn("Only one valid time window allowed for %s in STIX 2.0 - used first one",
                     507, indicator_instance["id"])
        if "valid_from" not in indicator_instance:
            warn("No valid time position information available in %s, using parent timestamp",
                 903, indicator_instance["id"])
            indicator_instance["valid_from"] = convert_timestamp(indicator, parent_timestamp)
    convert_kill_chains(indicator.kill_chain_phases, indicator_instance)
    if indicator.likely_impact:
        add_statement_type_to_description(indicator_instance, indicator.likely_impact, "likely_impact")
    if indicator.confidence:
        add_confidence_property_to_description(indicator_instance, indicator.confidence)
    if indicator.observable is not None:
        indicator_instance["pattern"] = convert_observable_to_pattern(indicator.observable, bundle_instance)
        add_to_pattern_cache(indicator.id_, indicator_instance["pattern"])
    if indicator.composite_indicator_expression is not None:
        expressions = []
        if stix.__version__ >= "1.2.0.0":
            sub_indicators = indicator.composite_indicator_expression.indicator
        else:
            sub_indicators = indicator.composite_indicator_expression
        for ind in sub_indicators:
            term = convert_indicator_to_pattern(ind, bundle_instance)
            if term:
                expressions.append(term)
        indicator_instance["pattern"] = create_boolean_expression(indicator.composite_indicator_expression.operator,
                                                                  expressions)
    if indicator.observable and indicator.composite_indicator_expression or indicator.composite_indicator_expression:
        warn("Indicator %s has an observable or indicator composite expression which may not supported \
correctly in STIX 2.0 - please check this pattern",
             407, indicator_instance["id"])
        # add_to_pattern_cache(indicator.id_, indicator_instance["pattern"])
    if "pattern" not in indicator_instance:
        # STIX doesn't handle multiple patterns for indicators
        convert_test_mechanism(indicator, indicator_instance)
    indicator_created_by_ref = process_information_source(indicator.producer, indicator_instance,
                                                          bundle_instance, parent_created_by_ref,
                                                          indicator_instance["created"])
    # process information source before any relationships
    if indicator.sightings:
        for s in indicator.sightings:
            bundle_instance["objects"].append(handle_sighting(s, indicator_instance["id"], bundle_instance,
                                                              indicator_instance["created"],
                                                              indicator_created_by_ref))
    if indicator.suggested_coas is not None:
        warn("Using related-to for the suggested COAs of %s", 718, indicator.id_)
        handle_relationship_to_refs(indicator.suggested_coas, indicator_instance["id"], bundle_instance,
                                    "related-to", indicator_instance["created"], indicator_created_by_ref)
    if indicator.related_campaigns is not None:
        handle_relationship_to_refs(indicator.related_campaigns, indicator_instance["id"], bundle_instance,
                                    "attributed-to", indicator_instance["created"], indicator_created_by_ref)
    if indicator.indicated_ttps is not None:
        handle_relationship_to_refs(indicator.indicated_ttps, indicator_instance["id"], bundle_instance,
                                    "indicates", indicator_instance["created"], indicator_created_by_ref)
    if indicator.related_indicators:
        warn("All associated indicators relationships of %s are assumed to not represent STIX 1.2 versioning", 710, indicator.id_)
        handle_relationship_to_refs(indicator.related_indicators, indicator_instance["id"], bundle_instance,
                                    "related-to", indicator_instance["created"], indicator_created_by_ref)
    finish_basic_object(indicator.id_, indicator_instance, indicator, bundle_instance, parent_created_by_ref, parent_timestamp)
    return indicator_instance


# observables


def convert_observed_data(obs, bundle_instance, parent_created_by_ref, parent_timestamp):
    global OBSERVABLE_MAPPING
    observed_data_instance = create_basic_object("observed-data", obs, parent_timestamp)
    # cybox_container = {"type": "cybox-container", "spec_version": "3.0"}
    observed_data_instance["objects"] = convert_cybox_object(obs.object_)
    if obs.object_.related_objects:
        for o in obs.object_.related_objects:
            current_largest_id = max(observed_data_instance["objects"].keys())
            related = convert_cybox_object(o)
            if related:
                for index, obj in related.items():
                    observed_data_instance["objects"][index + current_largest_id] = obj
    info("'first_observed' and 'last_observed' data not available directly on %s - using timestamp", 901, obs.id_)
    observed_data_instance["first_observed"] = observed_data_instance["created"]
    observed_data_instance["last_observed"] = observed_data_instance["created"]
    observed_data_instance["number_observed"] = 1 if obs.sighting_count is None else obs.sighting_count
    # created_by
    finish_basic_object(obs.id_, observed_data_instance, obs, bundle_instance, parent_created_by_ref, parent_timestamp)
    # remember the original 1.x observable, in case it has to be turned into a pattern later
    add_to_observable_mappings(obs.id_, obs)
    return observed_data_instance


# report


def process_report_contents(report, bundle_instance, report_instance, parent_created_by_ref, parent_timestamp):
    report_instance["object_refs"] = []
    if report.campaigns:
        for camp in report.campaigns:
            if camp.id_ is not None:
                camp20 = convert_campaign(camp, bundle_instance, parent_created_by_ref, parent_timestamp)
                bundle_instance["objects"].append(camp20)
                report_instance["object_refs"].append(camp20["id"])
            else:
                report_instance["object_refs"].append(camp.idref)

    # coas
    if report.courses_of_action:
        for coa in report.courses_of_action:
            if coa.id_ is not None:
                coa20 = convert_course_of_action(coa, bundle_instance, parent_created_by_ref, parent_timestamp)
                bundle_instance["objects"].append(coa20)
                report_instance["object_refs"].append(coa20["id"])
            else:
                report_instance["object_refs"].append(coa.idref)

    # exploit-targets
    if report.exploit_targets:
        for et in report.exploit_targets:
            convert_exploit_target(et, bundle_instance, parent_created_by_ref, parent_timestamp)

    # incidents
    if get_option_value("incidents"):
        if report.incidents:
            for i in report.incidents:
                if i.id_ is not None:
                    i20 = convert_incident(i, bundle_instance, parent_created_by_ref, parent_timestamp)
                    bundle_instance["incidents"].append(i20)
                    report_instance["object_refs"].append(i20["id"])
                else:
                    report_instance["object_refs"].append(i.idref)

    # indicators
    if report.indicators:
        for i in report.indicators:
            if i.id_ is not None:
                i20 = convert_indicator(i, bundle_instance, parent_created_by_ref, parent_timestamp)
                bundle_instance["objects"].append(i20)
                report_instance["object_refs"].append(i20["id"])
            else:
                report_instance["object_refs"].append(i.idref)

    # observables
    if report.observables:
        for o_d in report.observables:
            if o_d.id_ is not None:
                o_d20 = convert_observed_data(o_d, bundle_instance, parent_created_by_ref, parent_timestamp)
                bundle_instance["observed_data"].append(o_d20)
                report_instance["object_refs"].append(o_d20["id"])
            else:
                report_instance["object_refs"].append(o_d.idref)

    # threat actors
    if report.threat_actors:
        for ta in report.threat_actors:
            if ta.id_ is not None:
                ta20 = convert_threat_actor(ta, bundle_instance, parent_created_by_ref, parent_timestamp)
                bundle_instance["objects"].append(ta20)
                report_instance["object_refs"].append(ta20["id"])
            else:
                report_instance["object_refs"].append(ta.idref)

    # ttps
    if report.ttps:
        for ttp in report.ttps:
            if ttp.id_:
                ttps20 = convert_ttp(ttp, bundle_instance, parent_created_by_ref, parent_timestamp)
                for ttp20 in ttps20:
                    if ttp20["type"] == "malware":
                        bundle_instance["objects"].append(ttp)
                    elif ttp20["type"] == "tool":
                        bundle_instance["objects"].append(ttp)
                    elif ttp20["type"] == "attack_pattern":
                        bundle_instance["objects"].append(ttp)
                    report_instance["object_refs"].append(ttp20["id"])
            else:
                report_instance["object_refs"].append(ttp.idref)


def convert_report(report, bundle_instance, parent_created_by_ref, parent_timestamp):
    report_instance = create_basic_object("report", report, parent_timestamp)
    process_description_and_short_description(report_instance, report.header)
    report_created_by_def = process_information_source(report.header.information_source, report_instance,
                                                       bundle_instance, parent_created_by_ref,
                                                       report_instance["created"])
    # process information source before any relationships
    add_string_property_to_description(report_instance, "intent", report.header.intents, True)
    if report.header.title is not None:
        report_instance["name"] = report.header.title
    convert_controlled_vocabs_to_open_vocabs(report_instance, "labels",
                                             report.header.intents, REPORT_LABELS_MAP, False)
    process_report_contents(report, bundle_instance, report_instance,
                            report_created_by_def, report_instance["created"])

    if report.related_reports is not None:
        # FIXME: related reports?
        info("Report Related_Reports in %s is not handled, yet.", 815, report_instance["id"])
    finish_basic_object(report.id_, report_instance, report.header, bundle_instance, parent_created_by_ref, parent_timestamp)
    return report_instance


# threat actor

def add_motivations_to_threat_actor(sdo_instance, motivations):
    info("Using first Threat Actor motivation as primary_motivation. If more, as secondary_motivation", 719)

    if motivations[0].value is not None:
        sdo_instance["primary_motivation"] = map_vocabs_to_label(text_type(motivations[0].value), ATTACK_MOTIVATION_MAP)

    values = []

    if len(motivations) > 1:
        for m in motivations[1:]:
            if m.value is not None:
                values.append(m.value)

        if values:
            convert_controlled_vocabs_to_open_vocabs(sdo_instance, "secondary_motivations", values, ATTACK_MOTIVATION_MAP, False)


def convert_threat_actor(threat_actor, bundle_instance, parent_created_by_ref, parent_timestamp):
    threat_actor_instance = create_basic_object("threat-actor", threat_actor, parent_timestamp)
    process_description_and_short_description(threat_actor_instance, threat_actor)
    threat_actor_created_by_ref = \
        process_information_source(threat_actor.information_source, threat_actor_instance, bundle_instance,
                                   parent_created_by_ref, threat_actor_instance["created"])
    # process information source before any relationships
    if threat_actor.identity is not None:
        if threat_actor.identity.id_:
            info("Threat Actor identity %s being used as basis of attributed-to relationship", 701, threat_actor.identity.id_)
        handle_relationship_to_objs([threat_actor.identity], threat_actor_instance["id"], bundle_instance,
                                    "attributed-to", threat_actor.timestamp, threat_actor_created_by_ref)
    if threat_actor.title is not None:
        info("Threat Actor %s title is used for name property", 717, threat_actor.id_)
        threat_actor_instance["name"] = threat_actor.title
    convert_controlled_vocabs_to_open_vocabs(threat_actor_instance, "labels", threat_actor.types,
                                             THREAT_ACTOR_LABEL_MAP, False)
    add_multiple_statement_types_to_description(threat_actor_instance, threat_actor.intended_effects, "intended_effect")
    add_multiple_statement_types_to_description(threat_actor_instance, threat_actor.planning_and_operational_supports,
                                                "planning_and_operational_support")
    if threat_actor.confidence:
        add_confidence_property_to_description(threat_actor_instance, threat_actor.confidence)

    if threat_actor.motivations:
        add_motivations_to_threat_actor(threat_actor_instance, threat_actor.motivations)

    convert_controlled_vocabs_to_open_vocabs(threat_actor_instance, "sophistication", threat_actor.sophistications,
                                             THREAT_ACTOR_SOPHISTICATION_MAP, True)

    # handle relationships
    if threat_actor.observed_ttps is not None:
        handle_relationship_to_refs(threat_actor.observed_ttps, threat_actor_instance["id"], bundle_instance,
                                    "uses", threat_actor_instance["created"], threat_actor_created_by_ref)
    if threat_actor.associated_campaigns is not None:
        handle_relationship_from_refs(threat_actor.associated_campaigns, threat_actor_instance["id"], bundle_instance,
                                      "attributed-to", threat_actor_instance["created"], threat_actor_created_by_ref)
    if threat_actor.associated_actors:
        warn("All associated actors relationships of %s are assumed to not represent STIX 1.2 versioning", 710, threat_actor.id_)
        handle_relationship_to_refs(threat_actor.associated_actors, threat_actor_instance["id"], bundle_instance,
                                    "related-to", threat_actor_instance["created"], threat_actor_created_by_ref)

    finish_basic_object(threat_actor.id_, threat_actor_instance, threat_actor, bundle_instance, parent_created_by_ref, parent_timestamp)
    return threat_actor_instance


# TTPs


def process_ttp_properties(sdo_instance, ttp, bundle_instance, parent_created_by_ref, kill_chains_in_sdo=True):
    process_description_and_short_description(sdo_instance, ttp, True)
    add_multiple_statement_types_to_description(sdo_instance, ttp.intended_effects, "intended_effect")
    if hasattr(ttp, "title"):
        if "name" not in sdo_instance or sdo_instance["name"] is None:
            sdo_instance["name"] = ttp.title
        else:
            add_string_property_to_description(sdo_instance, "title", ttp.title, False)
    if ttp.exploit_targets is not None:
        handle_relationship_to_refs(ttp.exploit_targets, sdo_instance["id"], bundle_instance,
                                    "targets", )
    # only populate kill chain phases if that is a property of the sdo_instance type, as indicated by kill_chains_in_sdo
    if kill_chains_in_sdo and hasattr(ttp, "kill_chain_phases"):
        convert_kill_chains(ttp.kill_chain_phases, sdo_instance)
    ttp_created_by_ref = process_information_source(ttp.information_source, sdo_instance,
                                                    bundle_instance, parent_created_by_ref,
                                                    sdo_instance["created"])
    if ttp.related_ttps:
        warn("All associated indicators relationships of %s are assumed to not represent STIX 1.2 versioning", 710, ttp.id_)
        handle_relationship_to_refs(ttp.related_ttps, sdo_instance["id"], bundle_instance,
                                    "related-to", sdo_instance["created"], ttp_created_by_ref)
    if hasattr(ttp, "related_packages") and ttp.related_packages is not None:
        for p in ttp.related_packages:
            warn("Related_Packages type in %s not supported in STIX 2.0", 402, ttp.id_)


def convert_attack_pattern(ap, ttp, bundle_instance, ttp_id_used, parent_created_by_ref, parent_timestamp):
    attack_Pattern_instance = create_basic_object("attack-pattern", ap, parent_timestamp, ttp.id_, not ttp_id_used)
    if ap.title is not None:
        attack_Pattern_instance["name"] = ap.title
    process_description_and_short_description(attack_Pattern_instance, ap)
    if ap.capec_id is not None:
        attack_Pattern_instance["external_references"] = [{"source_name": "capec", "external_id": ap.capec_id}]
    process_ttp_properties(attack_Pattern_instance, ttp, bundle_instance, parent_created_by_ref)
    finish_basic_object(ttp.id_, attack_Pattern_instance, ap, bundle_instance, parent_created_by_ref, parent_timestamp)
    return attack_Pattern_instance


def convert_malware_instance(mal, ttp, bundle_instance, ttp_id_used, parent_created_by_ref, parent_timestamp):
    malware_instance_instance = create_basic_object("malware", mal, parent_timestamp, ttp.id_, not ttp_id_used)
    # TODO: names?
    if mal.title is not None:
        malware_instance_instance["name"] = mal.title
    process_description_and_short_description(malware_instance_instance, mal)
    convert_controlled_vocabs_to_open_vocabs(malware_instance_instance, "labels", mal.types, MALWARE_LABELS_MAP, False)
    if mal.names is not None:
        for n in mal.names:
            if "name" not in malware_instance_instance:
                malware_instance_instance["name"] = text_type(n)
            else:
                # TODO: add to description?
                warn("Only one name for malware is allowed for %s in STIX 2.0 - used first one", 508, malware_instance_instance["id"])
    # TODO: warning for MAEC content
    process_ttp_properties(malware_instance_instance, ttp, bundle_instance, parent_created_by_ref)
    finish_basic_object(ttp.id_, malware_instance_instance, mal, bundle_instance, parent_created_by_ref, parent_timestamp)
    return malware_instance_instance


def convert_behavior(behavior, ttp, bundle_instance, parent_created_by_ref, parent_timestamp):
    resources_generated = []
    first_one = True
    if behavior.attack_patterns is not None:
        for ap in behavior.attack_patterns:
            new_obj = convert_attack_pattern(ap, ttp, bundle_instance, first_one, parent_created_by_ref, parent_timestamp)
            bundle_instance["objects"].append(new_obj)
            resources_generated.append(new_obj)
            first_one = False
    if behavior.malware_instances is not None:
        for mal in behavior.malware_instances:
            new_obj = convert_malware_instance(mal, ttp, bundle_instance, first_one, parent_created_by_ref, parent_timestamp)
            bundle_instance["objects"].append(new_obj)
            resources_generated.append(new_obj)
            first_one = False
    if behavior.exploits is not None:
        for e in behavior.exploits:
            warn("TTP/Behavior/Exploits/Exploit in %s not supported in STIX 2.0", 408, ttp.id_)
    return resources_generated


def convert_tool(tool, ttp, bundle_instance, first_one, parent_created_by_ref, parent_timestamp):
    tool_instance = create_basic_object("tool", tool, parent_timestamp, ttp.id_, not first_one)
    if tool.name is not None:
        tool_instance["name"] = tool.name
    process_description_and_short_description(tool_instance, tool)
    add_string_property_to_description(tool_instance, "vendor", tool.vendor)
    add_string_property_to_description(tool_instance, "service_pack", tool.service_pack)
    # TODO: add tool_specific_data to descriptor <-- Not Implemented!

    if tool.tool_hashes is not None:
        # FIXME: add tool_hashes to descriptor
        info("Tool Tool_Hashes in %s is not handled, yet.", 815, tool_instance["id"])

    # TODO: add tool_configuration to descriptor <-- Not Implemented!
    # TODO: add execution_environment to descriptor <-- Not Implemented!
    # TODO: add errors to descriptor <-- Not Implemented!
    # TODO: add compensation_model to descriptor <-- Not Implemented!
    add_string_property_to_description(tool_instance, "title", tool.title)
    convert_controlled_vocabs_to_open_vocabs(tool_instance, "labels", tool.type_, TOOL_LABELS_MAP, False)
    tool_instance["tool_version"] = tool.version
    process_ttp_properties(tool_instance, ttp, bundle_instance, parent_created_by_ref)
    finish_basic_object(ttp.id_, tool_instance, tool, bundle_instance, parent_created_by_ref, parent_timestamp)
    return tool_instance


def convert_infrastructure(infra, ttp, bundle_instance, first_one, parent_created_by_ref, parent_timestamp):
    infrastructure_instance = create_basic_object("infrastructure", infra, parent_timestamp, not first_one)
    if infra.title is not None:
        infrastructure_instance["name"] = infra.title
    process_description_and_short_description(infrastructure_instance, infra)
    convert_controlled_vocabs_to_open_vocabs(infrastructure_instance, "labels", infra.types, {}, False)
    info("No 'first_seen' data on %s - using timestamp", 904, infra.id_ if infra.id_ else ttp.id_)
    infrastructure_instance["first_seen"] = convert_timestamp(infra, infrastructure_instance["created"])

    if infra.observable_characterization is not None:
        # FIXME: add observable_characterizations
        info("Infrastructure Observable_Characterization in %s is not handled, yet.", 815, infrastructure_instance["id"])
    process_ttp_properties(infrastructure_instance, ttp, bundle_instance, parent_created_by_ref)
    finish_basic_object(ttp.id_, infrastructure_instance, infra, bundle_instance, parent_created_by_ref, parent_timestamp)
    return infrastructure_instance


def convert_resources(resources, ttp, bundle_instance, parent_created_by_ref, parent_timestamp):
    resources_generated = []
    first_one = True
    if resources.tools is not None:
        for t in resources.tools:
            new_obj = convert_tool(t, ttp, bundle_instance, first_one, parent_created_by_ref, parent_timestamp)
            bundle_instance["objects"].append(new_obj)
            resources_generated.append(new_obj)
            first_one = False
    if resources.infrastructure is not None:
        if get_option_value("infrastructure"):
            new_obj = convert_infrastructure(resources.infrastructure, ttp, bundle_instance,
                                             first_one, parent_created_by_ref, parent_timestamp)
            bundle_instance["objects"].append(new_obj)
            resources_generated.append(new_obj)
        else:
            warn("Infrastructure in %s not part of STIX 2.0", 409, ttp.id_ or "")
    return resources_generated


def convert_identity_for_victim_target(identity, ttp, bundle_instance, ttp_generated, parent_timestamp):
    identity_instance = convert_identity(identity, bundle_instance, parent_timestamp,
                                         ttp.id_ if not ttp_generated else None)
    bundle_instance["objects"].append(identity_instance)
    process_ttp_properties(identity_instance, ttp, bundle_instance, None, False)
    finish_basic_object(ttp.id_, identity_instance, identity, bundle_instance, identity_instance["id"], parent_timestamp)
    return identity_instance


def convert_victim_targeting(victim_targeting, ttp, bundle_instance, ttp_generated, parent_created_by_ref, parent_timestamp):
    if victim_targeting.targeted_systems:
        for v in victim_targeting.targeted_systems:
            warn("Targeted systems on %s are not a victim target in STIX 2.0", 410, ttp.id_)
    if victim_targeting.targeted_information:
        for v in victim_targeting.targeted_information:
            warn("Targeted information on %s is not a victim target in STIX 2.0", 411, ttp.id_)
    if hasattr(victim_targeting, "technical_details") and victim_targeting.targeted_technical_details is not None:
        for v in victim_targeting.targeted_technical_details:
            warn("Targeted technical details on %s are not a victim target in STIX 2.0", 412, ttp.id_)
    if victim_targeting.identity:
        identity_instance = convert_identity_for_victim_target(victim_targeting.identity, ttp, bundle_instance,
                                                               ttp_generated, parent_timestamp)
        if identity_instance:
            warn("%s generated an identity associated with a victim", 713, ttp.id_)
            if ttp_generated:
                bundle_instance["relationships"].append(
                    create_relationship(ttp.id_, identity_instance["id"],
                                        "targets", None, parent_timestamp, parent_created_by_ref))
                # the relationship has been created, so its not necessary to propagate it up
                return None
            else:
                return identity_instance
    # nothing generated
    return None


def convert_ttp(ttp, bundle_instance, parent_created_by_ref, parent_timestamp):
    if hasattr(ttp, "created") and ttp.timestamp:
        parent_timestamp = ttp.timestamp
    generated_objs = []
    if ttp.behavior is not None:
        generated_objs.extend(convert_behavior(ttp.behavior, ttp, bundle_instance, parent_created_by_ref, parent_timestamp))
    if ttp.resources is not None:
        generated_objs.extend(convert_resources(ttp.resources, ttp, bundle_instance, parent_created_by_ref, parent_timestamp))
    if hasattr(ttp, "kill_chain_phases") and ttp.kill_chain_phases is not None:
        for phase in ttp.kill_chain_phases:
            warn("Kill Chains type in %s not supported in STIX 2.0", 413, ttp.id_)
    if ttp.victim_targeting is not None:
        victim_target = convert_victim_targeting(ttp.victim_targeting, ttp, bundle_instance,
                                                 generated_objs, parent_created_by_ref,
                                                 parent_timestamp)
        if not victim_target:
            warn("Victim Target in %s did not generate any STIX 2.0 object", 414, ttp.id_)
        else:
            return generated_objs.append(victim_target)
    # victims weren't involved, check existing list
    if not generated_objs and ttp.id_ is not None:
        warn("TTP %s did not generate any STIX 2.0 object", 415, ttp.id_)
    return generated_objs


# package


def handle_embedded_object(obj, bundle_instance, parent_created_by_ref, parent_timestamp):
    new20 = None
    new20s = None
    # campaigns
    if isinstance(obj, Campaign):
        new20 = convert_campaign(obj, bundle_instance, parent_created_by_ref, parent_timestamp)
        bundle_instance["objects"].append(new20)
    # coas
    elif isinstance(obj, CourseOfAction):
        new20 = convert_course_of_action(obj, bundle_instance, parent_created_by_ref, parent_timestamp)
        bundle_instance["objects"].append(new20)
    # exploit-targets
    elif isinstance(obj, ExploitTarget):
        new20s = convert_exploit_target(obj, bundle_instance, parent_created_by_ref, parent_timestamp)
    # identities
    elif isinstance(obj, Identity) or isinstance(obj, CIQIdentity3_0Instance):
        new20 = convert_identity(obj, bundle_instance)
        bundle_instance["objects"].append(new20)
    # incidents
    elif get_option_value("incidents") and isinstance(obj, Incident):
        new20 = convert_incident(obj, bundle_instance, parent_created_by_ref, parent_timestamp)
        bundle_instance["objects"].append(new20)
    # indicators
    elif isinstance(obj, Indicator):
        new20 = convert_indicator(obj, bundle_instance, parent_created_by_ref, parent_timestamp)
        bundle_instance["indicators"].append(new20)
    # observables
    elif isinstance(obj, Observable):
        new20 = convert_observed_data(obj, bundle_instance, parent_created_by_ref, parent_timestamp)
        bundle_instance["observed_data"].append(new20)
    # reports
    elif stix.__version__ >= "1.2.0.0" and isinstance(obj, Report):
        new20 = convert_report(obj, bundle_instance, parent_created_by_ref, parent_timestamp)
        bundle_instance["reports"].append(new20)
    # threat actors
    elif isinstance(obj, ThreatActor):
        new20 = convert_threat_actor(obj, bundle_instance, parent_created_by_ref, parent_timestamp)
        bundle_instance["objects"].append(new20)
    # ttps
    elif isinstance(obj, TTP):
        new20s = convert_ttp(obj, bundle_instance, parent_created_by_ref, parent_timestamp)
    if new20:
        return [new20]
    elif new20s:
        return new20s
    else:
        warn("No STIX 2.0 object generated from embedded object %s", 416, identifying_info(obj))
        return []


def initialize_bundle_lists(bundle_instance):
    bundle_instance["relationships"] = []
    bundle_instance["indicators"] = []
    bundle_instance["reports"] = []
    bundle_instance["observed_data"] = []
    bundle_instance["objects"] = []


def finalize_bundle(bundle_instance):
    if KILL_CHAINS_PHASES != {}:
        for ind20 in bundle_instance["indicators"]:
            if "kill_chain_phases" in ind20:
                fixed_kill_chain_phases = []
                for kcp in ind20["kill_chain_phases"]:
                    if isinstance(kcp, str):
                        # noinspection PyBroadException
                        try:
                            kill_chain_phase_in_20 = KILL_CHAINS_PHASES[kcp]
                            fixed_kill_chain_phases.append(kill_chain_phase_in_20)
                        except KeyError:
                            error("Dangling kill chain phase id in indicator %s", 607, ind20["id"])
                    else:
                        fixed_kill_chain_phases.append(kcp)
                ind20["kill_chain_phases"] = fixed_kill_chain_phases
    # ttps

    fix_relationships(bundle_instance["relationships"], bundle_instance)

    fix_cybox_relationships(bundle_instance["observed_data"])
    # need to remove observed-data not used at the top level

    if stix.__version__ >= "1.2.0.0":
        add_relationships_to_reports(bundle_instance)

    # source and target_ref are taken care in fix_relationships(...)
    _TO_MAP = ("id", "idref", "created_by_ref", "external_references",
               "marking_ref", "object_marking_refs", "object_refs",
               "sighting_of_ref", "observed_data_refs", "where_sighted_refs")

    _LOOK_UP = ("", u"", [], None, dict())

    to_remove = []

    if "indicators" in bundle_instance:
        interatively_resolve_placeholder_refs()
        for ind in bundle_instance["indicators"]:
            if "pattern" in ind:
                final_pattern = fix_pattern(ind["pattern"])
                if final_pattern:
                    if final_pattern.contains_placeholder():
                        warn("At least one PLACEHOLDER idref was not resolved in %s", 205, ind["id"])
                    if final_pattern.contains_unconverted_term():
                        warn("At least one observable could not be converted in %s", 206, ind["id"])
                    if isinstance(final_pattern, ComparisonExpressionForElevator):
                        ind["pattern"] = "[%s]" % final_pattern
                    elif isinstance(final_pattern, ParentheticalExpressionForElevator):
                        result = final_pattern.expression.partition_according_to_object_path()
                        if isinstance(result, ObservableExpressionForElevator):
                            ind["pattern"] = "%s" % result
                        else:
                            ind["pattern"] = "[%s]" % result
                    else:
                        ind["pattern"] = text_type(final_pattern.partition_according_to_object_path())

    bundle_instance["objects"].extend(bundle_instance["indicators"])
    bundle_instance["indicators"] = []
    bundle_instance["objects"].extend(bundle_instance["relationships"])
    bundle_instance["relationships"] = []
    bundle_instance["objects"].extend(bundle_instance["observed_data"])
    bundle_instance["observed_data"] = []
    bundle_instance["objects"].extend(bundle_instance["reports"])
    bundle_instance["reports"] = []

    for entry in iterpath(bundle_instance):
        path, value = entry
        last_field = path[-1]
        iter_field = path[-2] if len(path) >= 2 else ""

        if value in _LOOK_UP:
            to_remove.append(list(path))

        if isinstance(value, (list, dict)):
            continue

        if last_field in _TO_MAP or iter_field in _TO_MAP:
            if reference_needs_fixing(value) and exists_id_key(value):
                stix20_id = get_id_value(value)

                if stix20_id[0] is None:
                    warn("1.X ID: %s was not mapped to STIX 2.0 ID", 603, value)
                    continue

                operation_on_path(bundle_instance, path, stix20_id[0])
                info("Found STIX 1.X ID: %s replaced by %s", 702, value, stix20_id[0])
            elif reference_needs_fixing(value) and not exists_id_key(value):
                warn("1.X ID: %s was not mapped to STIX 2.0 ID", 603, value)

    for item in to_remove:
        operation_on_path(bundle_instance, item, "", op=2)

    if "objects" in bundle_instance:
        remove_pattern_objects(bundle_instance)
    else:
        error("EMPTY BUNDLE -- No objects created from 1.x input document!", 208)


def get_identity_from_package(information_source, bundle_instance, parent_timestamp):
    if information_source:
        if information_source.identity is not None:
            return get_identity_ref(information_source.identity, bundle_instance, parent_timestamp, from_package=True)
        if information_source.contributing_sources is not None:
            if information_source.contributing_sources.source is not None:
                sources = information_source.contributing_sources.source

                if len(sources) > 1:
                    warn("Only one identity allowed - using first one.", 510)

                for source in sources:
                    if source.identity is not None:
                        return get_identity_ref(source.identity, bundle_instance, parent_timestamp, from_package=True)
    return None


def convert_package(stix_package, package_created_by_ref=None, default_timestamp=None):
    bundle_instance = {"type": "bundle"}
    bundle_instance["id"] = generate_stix20_id("bundle", stix_package.id_)
    bundle_instance["spec_version"] = "2.0"
    initialize_bundle_lists(bundle_instance)

    if default_timestamp:
        parent_timestamp = datetime.strptime(default_timestamp, "%Y-%m-%dT%H:%M:%S.%fZ")
    elif hasattr(stix_package, "created"):
        parent_timestamp = stix_package.timestamp
    else:
        parent_timestamp = None

    # created_by_idref from the command line is used instead of the one from the package, if given
    if not package_created_by_ref and hasattr(stix_package.stix_header, "information_source"):
        package_created_by_ref = get_identity_from_package(stix_package.stix_header.information_source,
                                                           bundle_instance, parent_timestamp)

    # Markings are processed in the beginning for handling later for each SDO.
    for marking_specification in navigator.iterwalk(stix_package):
        if isinstance(marking_specification, MarkingSpecification):
            bundle_instance["objects"].extend(convert_marking_specification(marking_specification, bundle_instance, package_created_by_ref, parent_timestamp))

    # do observables first, especially before indicators!

    # kill chains
    if stix_package.ttps and stix_package.ttps.kill_chains:
        for kc in stix_package.ttps.kill_chains:
            process_kill_chain(kc)

    # observables
    if stix_package.observables is not None:
        for o_d in stix_package.observables:
            o_d20 = convert_observed_data(o_d, bundle_instance, package_created_by_ref, parent_timestamp)
            bundle_instance["observed_data"].append(o_d20)

    # campaigns
    if stix_package.campaigns:
        for camp in stix_package.campaigns:
            camp20 = convert_campaign(camp, bundle_instance, package_created_by_ref, parent_timestamp)
            bundle_instance["objects"].append(camp20)

    # coas
    if stix_package.courses_of_action:
        for coa in stix_package.courses_of_action:
            coa20 = convert_course_of_action(coa, bundle_instance, package_created_by_ref, parent_timestamp)
            bundle_instance["objects"].append(coa20)

    # exploit-targets
    if stix_package.exploit_targets:
        for et in stix_package.exploit_targets:
            convert_exploit_target(et, bundle_instance, package_created_by_ref, parent_timestamp)

    # incidents
    if get_option_value("incidents"):
        if stix_package.incidents:
            for i in stix_package.incidents:
                i20 = convert_incident(i, bundle_instance, package_created_by_ref, parent_timestamp)
                bundle_instance["objects"].append(i20)

    # indicators
    if stix_package.indicators:
        for i in stix_package.indicators:
            i20 = convert_indicator(i, bundle_instance, package_created_by_ref, parent_timestamp)
            bundle_instance["indicators"].append(i20)

    # reports
    if stix.__version__ >= "1.2.0.0" and stix_package.reports:
        for report in stix_package.reports:
            report20 = convert_report(report, bundle_instance, package_created_by_ref, parent_timestamp)
            bundle_instance["reports"].append(report20)

    # threat actors
    if stix_package.threat_actors:
        for ta in stix_package.threat_actors:
            ta20 = convert_threat_actor(ta, bundle_instance, package_created_by_ref, parent_timestamp)
            bundle_instance["objects"].append(ta20)

    # ttps
    if stix_package.ttps:
        for ttp in stix_package.ttps:
            convert_ttp(ttp, bundle_instance, package_created_by_ref, parent_timestamp)

    finalize_bundle(bundle_instance)
    return bundle_instance<|MERGE_RESOLUTION|>--- conflicted
+++ resolved
@@ -1,11 +1,8 @@
 from cybox.core import Observable
 from lxml import etree
-<<<<<<< HEAD
+import pycountry
 from six import text_type
 
-=======
-import pycountry
->>>>>>> 15e26d32
 import stix
 from stix.campaign import Campaign
 from stix.coa import CourseOfAction
@@ -30,19 +27,11 @@
 from stix.ttp import TTP
 from stixmarx import navigator
 
-<<<<<<< HEAD
-# internal
-from stix2elevator.convert_cybox import convert_cybox_object, fix_cybox_relationships
-from stix2elevator.convert_pattern import (convert_indicator_to_pattern, convert_observable_to_pattern, fix_pattern,
-                                           interatively_resolve_placeholder_refs, create_boolean_expression,
-                                           add_to_pattern_cache, remove_pattern_objects,
-                                           ComparisonExpressionForElevator, ParentheticalExpressionForElevator,
-                                           ObservableExpressionForElevator,
-                                           add_to_observable_mappings)
-=======
 from stix2elevator.convert_cybox import (convert_cybox_object,
                                          fix_cybox_relationships)
-from stix2elevator.convert_pattern import (ComparisonExpression,
+from stix2elevator.convert_pattern import (ComparisonExpressionForElevator,
+                                           ParentheticalExpressionForElevator,
+                                           ObservableExpressionForElevator,
                                            add_to_observable_mappings,
                                            add_to_pattern_cache,
                                            convert_indicator_to_pattern,
@@ -51,7 +40,6 @@
                                            fix_pattern,
                                            interatively_resolve_placeholder_refs,
                                            remove_pattern_objects)
->>>>>>> 15e26d32
 from stix2elevator.ids import *
 from stix2elevator.options import get_option_value
 from stix2elevator.utils import *
