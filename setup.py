--- conflicted
+++ resolved
@@ -17,6 +17,7 @@
 
         raise AttributeError("Package does not have a __version__")
 
+
 with open('README.md') as f:
     readme = f.read()
 
@@ -28,8 +29,8 @@
     url="http://stixproject.github.io/",
     packages=find_packages(),
     install_requires=[
-        'pycountry',
-        'stix>=1.2.0.0,<1.2.1.0',
+        'pycountry>=1.17.8',
+        'stix>=1.1.1.7,<1.2.1.0',
         'stix2-validator>=0.0.2',
     ],
     entry_points={
@@ -37,10 +38,6 @@
             'stix_elevator = elevator.scripts.stix_elevator:main',
         ],
     },
-<<<<<<< HEAD
-    install_requires=['stix>=1.1.1.7,<1.2.1.0', 'pycountry>=1.17.8'],
-=======
->>>>>>> c8846bfd
     classifiers=[
         "Programming Language :: Python",
         "Development Status :: 2 - Pre-Alpha",
