--- conflicted
+++ resolved
@@ -1178,28 +1178,12 @@
     # TODO: fix created_by_ref
     # TODO: fix other embedded relationships
 
-<<<<<<< HEAD
+    add_relationships_to_reports(bundle_instance)
+
     _TO_MAP = ("id", "idref", "created_by_ref", "external_references",
                "marking_ref", "object_marking_refs", "object_refs",
                "target_ref", "source_ref", "sighting_of_ref",
                "observed_data_refs", "where_sighted_refs")
-=======
-    for r in bundle_instance["reports"]:
-        fixed_refs = []
-        for ref in r["object_refs"]:
-            if reference_needs_fixing(ref):
-                v = exists_id_key(ref)
-                if v:
-                    for f_r in get_id_value(ref):
-                        if f_r:
-                            fixed_refs.append(f_r)
-            else:
-                fixed_refs.append(ref)
-        r["object_refs"] = fixed_refs
-
->>>>>>> f99f9a7c
-
-    add_relationships_to_reports(bundle_instance)
 
     for entry in iterpath(bundle_instance):
         path, value = entry
