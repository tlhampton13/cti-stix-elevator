# Copyright (c) 2016, The MITRE Corporation. All rights reserved.
# See LICENSE.txt for complete terms.

# built-in
import json

# external
import stix
from stix.core import STIXPackage
from stix.utils.parser import EntityParser

from stix2validator.validators import ValidationOptions
from stix2validator.output import print_results
from stix2validator import validate_string

# internal
from elevator.convert_pattern import clear_pattern_mapping
from elevator.ids import clear_id_mapping
from elevator.utils import warn
from elevator.convert_stix import convert_package
from elevator.version import __version__  # noqa


def elevate_file(fn):
<<<<<<< HEAD
    print("WARNING: Results produced by the stix-elevator are not for production purposes.")
=======
    warn("WARNING: Results produced by the stix-elevator are not for production purposes.")
>>>>>>> 35c38950
    clear_id_mapping()
    clear_pattern_mapping()

    stix_package = EntityParser().parse_xml(fn)

    if isinstance(stix_package, STIXPackage):
        json_string = json.dumps(convert_package(stix_package), indent=4,
                                 separators=(',', ': '), sort_keys=True)
        validation_results = validate_string(json_string, ValidationOptions())
        print_results(validation_results)
        return json_string


def elevate_string(string):
    warn("WARNING: Results produced by the stix-elevator are not for production purposes.")
    raise NotImplementedError()

def elevate_package(package):
<<<<<<< HEAD
    print("WARNING: Results produced by the stix-elevator are not for production purposes.")
=======
    warn("WARNING: Results produced by the stix-elevator are not for production purposes.")
>>>>>>> 35c38950
    clear_id_mapping()
    clear_pattern_mapping()

    if isinstance(package, STIXPackage):
        json_string = json.dumps(convert_package(package), indent=4,
                                 separators=(',', ': '), sort_keys=True)
        validation_results = validate_string(json_string, ValidationOptions())
        print_results(validation_results)
        return json_string
    else:
        raise TypeError("Must be an instance of stix.core.STIXPackage")<|MERGE_RESOLUTION|>--- conflicted
+++ resolved
@@ -22,11 +22,7 @@
 
 
 def elevate_file(fn):
-<<<<<<< HEAD
-    print("WARNING: Results produced by the stix-elevator are not for production purposes.")
-=======
     warn("WARNING: Results produced by the stix-elevator are not for production purposes.")
->>>>>>> 35c38950
     clear_id_mapping()
     clear_pattern_mapping()
 
@@ -45,11 +41,7 @@
     raise NotImplementedError()
 
 def elevate_package(package):
-<<<<<<< HEAD
-    print("WARNING: Results produced by the stix-elevator are not for production purposes.")
-=======
     warn("WARNING: Results produced by the stix-elevator are not for production purposes.")
->>>>>>> 35c38950
     clear_id_mapping()
     clear_pattern_mapping()
 
