# Copyright (c) 2016, The MITRE Corporation. All rights reserved.
# See LICENSE.txt for complete terms.

import sys
from datetime import *

def info(fmt, *args):
    msg = fmt % args
    sys.stdout.write("[INFO] %s\n" % msg)


def warn(fmt, *args):
    msg = fmt % args
    sys.stderr.write("[WARN] %s\n" % msg)


def error(fmt, *args):
    msg = fmt % args
    sys.stderr.write("[ERROR] %s\n" % msg)

def cannonicalize_label(t):
    # TODO: stub
    return t


def map_vocabs_to_label(t, vocab_map):
    try:
        return vocab_map[t]
    except KeyError:
        return cannonicalize_label(t)


def convert_controlled_vocabs_to_open_vocabs(new_obj, new_property_name, old_vocabs, vocab_mapping, only_one):
    new_obj[new_property_name] = []
    for t in old_vocabs:
        if new_obj[new_property_name] is None or not only_one:
            stix20_label = map_vocabs_to_label(t.value, vocab_mapping)
            if stix20_label:
                new_obj[new_property_name].append(map_vocabs_to_label(t.value, vocab_mapping))
        else:
            warn("Only one " + new_property_name + " allowed in STIX 2.0 - used first one")
    if not new_obj[new_property_name]:
        del new_obj[new_property_name]


<<<<<<< HEAD
def convert_timestamp(entity, parent_timestamp=None):
    if hasattr(entity, "timestamp"):
        if entity.timestamp is not None:
            return entity.timestamp.strftime("%Y-%m-%dT%H:%M:%S.%fZ")
        else:
            warn("Timestamp not available, using current time")
            return str(datetime.now().isoformat()) + "Z"
    elif parent_timestamp is not None:
        info("Using enclosing object timestamp")
        return parent_timestamp.strftime("%Y-%m-%dT%H:%M:%S.%fZ")
    else:
        warn("Timestamp not available, using current time")
        return str(datetime.now().isoformat()) + "Z"
=======
def convert_to_str(value):
    escaped = value.encode('unicode_escape')
    escaped_ascii = escaped.decode('ascii')

    if isinstance(escaped, str):
        return escaped
    else:
        return escaped_ascii
>>>>>>> 93a1fe62
<|MERGE_RESOLUTION|>--- conflicted
+++ resolved
@@ -34,16 +34,13 @@
     new_obj[new_property_name] = []
     for t in old_vocabs:
         if new_obj[new_property_name] is None or not only_one:
-            stix20_label = map_vocabs_to_label(t.value, vocab_mapping)
-            if stix20_label:
-                new_obj[new_property_name].append(map_vocabs_to_label(t.value, vocab_mapping))
+            new_obj[new_property_name].append(map_vocabs_to_label(t.value, vocab_mapping))
         else:
             warn("Only one " + new_property_name + " allowed in STIX 2.0 - used first one")
     if not new_obj[new_property_name]:
         del new_obj[new_property_name]
 
 
-<<<<<<< HEAD
 def convert_timestamp(entity, parent_timestamp=None):
     if hasattr(entity, "timestamp"):
         if entity.timestamp is not None:
@@ -57,7 +54,8 @@
     else:
         warn("Timestamp not available, using current time")
         return str(datetime.now().isoformat()) + "Z"
-=======
+
+
 def convert_to_str(value):
     escaped = value.encode('unicode_escape')
     escaped_ascii = escaped.decode('ascii')
@@ -65,5 +63,4 @@
     if isinstance(escaped, str):
         return escaped
     else:
-        return escaped_ascii
->>>>>>> 93a1fe62
+        return escaped_ascii