<<<<<<< HEAD
# Copyright (c) 2016, The MITRE Corporation. All rights reserved.
# See LICENSE.txt for complete terms.

import sys
from datetime import datetime
=======
from datetime import *
>>>>>>> ee406a55
from numbers import Number

import six
import sys


def info(fmt, *args):
    msg = fmt % args
    sys.stdout.write("[INFO] {message}\n".format(message=msg))


def warn(fmt, *args):
    msg = fmt % args
    sys.stderr.write("[WARN] {message}\n".format(message=msg))


def error(fmt, *args):
    msg = fmt % args
    sys.stderr.write("[ERROR] {message}\n".format(message=msg))


def identifying_info(stix1x_obj):
    if stix1x_obj:
        if hasattr(stix1x_obj, "id_") and stix1x_obj.id_:
            return convert_to_str(stix1x_obj.id_)
        elif hasattr(stix1x_obj, "title") and stix1x_obj.title:
            return "'" + convert_to_str(stix1x_obj.title) + "'"
        elif hasattr(stix1x_obj, "name") and stix1x_obj.name:
            return "'" + convert_to_str(stix1x_obj.name) + "'"
    return "- no identifying information"


def canonicalize_label(t):
    t = convert_to_str(t)
    t = t.lower()

    t = t.replace(" ", "-")

    return t


def map_vocabs_to_label(t, vocab_map):
    if vocab_map.get(t, ""):
        return vocab_map[t]
    else:
        return canonicalize_label(t)


def convert_controlled_vocabs_to_open_vocabs(new_obj, new_property_name, old_vocabs, vocab_mapping, only_one, required=True):
    if not old_vocabs and required:
        if only_one:
            new_obj[new_property_name] = "unknown"
        else:
            new_obj[new_property_name] = ["unknown"]
        warn("No STIX 1.x vocab value given for {prop}, using 'unknown'".format(prop=new_property_name))
    else:
        new_obj[new_property_name] = []
        for t in old_vocabs:
            if new_obj[new_property_name] is None or not only_one:
                new_obj[new_property_name].append(map_vocabs_to_label(str(t.value), vocab_mapping))
            else:
                warn("Only one {prop} allowed in STIX 2.0 - used first one".format(prop=new_property_name))


def convert_timestamp_string(timestamp, entity, parent_timestamp):
    if timestamp is not None:
        return timestamp.strftime("%Y-%m-%dT%H:%M:%S.%fZ")
    elif parent_timestamp is not None:
        info("Using enclosing object timestamp")
        return parent_timestamp.strftime("%Y-%m-%dT%H:%M:%S.%fZ")
    else:
        warn("Timestamp not available for " + identifying_info(entity) + ", using current time")
        return str(datetime.now().isoformat()) + "Z"


def convert_timestamp(entity, parent_timestamp=None):
    if entity and hasattr(entity, "timestamp"):
        if entity.timestamp is not None:
            return entity.timestamp.strftime("%Y-%m-%dT%H:%M:%S.%fZ")
        elif parent_timestamp is not None:
            info("Using enclosing object timestamp")
            return parent_timestamp.strftime("%Y-%m-%dT%H:%M:%S.%fZ")
    warn("Timestamp not available for " + identifying_info(entity) + ", using current time")
    return str(datetime.now().isoformat()) + "Z"


def convert_to_str(value):
    if not value:
        return ""
    if isinstance(value, six.text_type):
        return value
    if isinstance(value, Number) or isinstance(value, list):
        value = str(value)
    escaped = value.encode('unicode_escape')
    escaped_ascii = escaped.decode('ascii')

    if isinstance(escaped, str):
        return escaped
    else:
        return escaped_ascii


_TYPE_MAP_FROM_1_x_TO_2_0 = {"observable": "observed-data",
                             "toolinformation": "tool"}


def map_1x_type_to_20(stix1x_type):
    if stix1x_type in _TYPE_MAP_FROM_1_x_TO_2_0:
        return _TYPE_MAP_FROM_1_x_TO_2_0[stix1x_type]
    return stix1x_type


def iterpath(obj, path=None):
    """
    Generator which walks the input ``obj`` model. Each iteration yields a
    tuple containing a list of ancestors and the property value.

    Args:
        obj: A TLO object.
        path: None, used recursively to store ancestors.

    Example:
        >>> for item in iterpath(tlo):
        >>>     print(item)
        (['type'], 'campaign')
        ...
        (['cybox', 'objects', '[0]', 'hashes', 'sha1'], 'cac35ec206d868b7d7cb0b55f31d9425b075082b')

    Returns:
        tuple: Containing two items: a list of ancestors and the property value.

    """
    if path is None:
        path = []

    for varname, varobj in iter(sorted(six.iteritems(obj))):
        path.append(varname)
        yield (path, varobj)

        if isinstance(varobj, dict):

            for item in iterpath(varobj, path):
                yield item

        elif isinstance(varobj, list):

            for item in varobj:
                index = "[{0}]".format(varobj.index(item))
                path.append(index)

                yield (path, item)

                if isinstance(item, dict):
                    for descendant in iterpath(item, path):
                        yield descendant

                path.pop()

        path.pop()


def operation_on_path(obj, path, value, op=1):
    """operations: (1 = set_value, 2 = delete_entry)"""
    current = path[0]
    path = path[1:]

    if "[" in current and "]" in current:
        current = int(current.strip("[]"))
        current_obj = obj[current]
    else:
        current_obj = obj[current]

    if not path:
        if op == 1:
            obj[current] = value
        elif op == 2:
            del obj[current]

        return

    operation_on_path(current_obj, path, value, op)<|MERGE_RESOLUTION|>--- conflicted
+++ resolved
@@ -1,12 +1,4 @@
-<<<<<<< HEAD
-# Copyright (c) 2016, The MITRE Corporation. All rights reserved.
-# See LICENSE.txt for complete terms.
-
-import sys
 from datetime import datetime
-=======
-from datetime import *
->>>>>>> ee406a55
 from numbers import Number
 
 import six
