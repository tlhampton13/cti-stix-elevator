--- conflicted
+++ resolved
@@ -30,11 +30,7 @@
     return path_as_parts[0]
 
 
-<<<<<<< HEAD
 class ComparisonExpression(object):
-=======
-class ComparisonExpression():
->>>>>>> c8846bfd
     def __init__(self, operator, lhs, rhs, negated=False):
         self.operator = operator
         self.lhs = lhs
@@ -43,11 +39,7 @@
         self.root_type = get_root_from_object_path(lhs)
 
     def to_string(self):
-<<<<<<< HEAD
         return self.lhs + (" NOT" if self.negated else "") + " " + self.operator + " '" + text_type(self.rhs) + "'"
-=======
-        return self.lhs + (" NOT" if self.negated else "") + " " + self.operator + " '" + convert_to_str(self.rhs) + "'"
->>>>>>> c8846bfd
 
     def contains_placeholder(self):
         return False
@@ -62,13 +54,8 @@
         return False
 
 
-<<<<<<< HEAD
 class BooleanExpression(object):
-    def __init__(self, operator, operands,negated=False):
-=======
-class BooleanExpression():
     def __init__(self, operator, operands, negated=False):
->>>>>>> c8846bfd
         self.operator = operator
         self.operands = operands
         self.negated = negated
@@ -151,11 +138,7 @@
         return False
 
 
-<<<<<<< HEAD
 class UnconvertedTerm(object):
-=======
-class UnconvertedTerm():
->>>>>>> c8846bfd
     def __init__(self, term_info):
         self.term_info = term_info
 
@@ -826,8 +809,8 @@
             expression = convert_domain_name_to_pattern(prop)
         elif isinstance(prop, Mutex):
             expression = convert_mutex_to_pattern(prop)
-       # elif isinstance(prop, NetworkConnection):
-       #     expression = convert_network_connection_to_pattern(prop)
+        # elif isinstance(prop, NetworkConnection):
+        #     expression = convert_network_connection_to_pattern(prop)
         else:
             warn("%s found in %s cannot be converted to a pattern, yet.", 808, text_type(obj.properties), obs_id)
             expression = UnconvertedTerm(obs_id)
