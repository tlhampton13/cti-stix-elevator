# Copyright (c) 2016, The MITRE Corporation. All rights reserved.
# See LICENSE.txt for complete terms.

from cybox.core import Observable
from cybox.objects.address_object import Address
from cybox.objects.uri_object import URI
from cybox.objects.email_message_object import EmailMessage
from cybox.objects.file_object import File
from cybox.objects.win_registry_key_object import WinRegistryKey
from cybox.objects.win_process_object import WinProcess
from cybox.objects.win_service_object import WinService
from cybox.objects.process_object import Process
from cybox.objects.domain_name_object import DomainName
from cybox.objects.mutex_object import Mutex
from cybox.objects.network_connection_object import NetworkConnection
from cybox.objects.win_executable_file_object import WinExecutableFile
from cybox.objects.archive_file_object import ArchiveFile

from elevator.utils import *
from elevator.vocab_mappings import *

OBSERVABLE_TO_PATTERN_MAPPING = {}


def clear_pattern_mapping():
    global OBSERVABLE_TO_PATTERN_MAPPING
    OBSERVABLE_TO_PATTERN_MAPPING = {}

KEEP_OBSERVABLE_DATA = False

# simulate dynamic variable environment

_DYNAMIC_SCOPING_ENV= {}

def intialize_dynamic_variable(var):
    global _DYNAMIC_SCOPING_ENV
    if var in  _DYNAMIC_SCOPING_ENV:
        raise Exception
    else:
        _DYNAMIC_SCOPING_ENV[var] = []


def set_dynamic_variable(var, value):
    global _DYNAMIC_SCOPING_ENV
    if var not in _DYNAMIC_SCOPING_ENV:
        intialize_dynamic_variable(var)
    _DYNAMIC_SCOPING_ENV[var].append(value)


def get_dynamic_variable(var):
    if var not in _DYNAMIC_SCOPING_ENV:
        raise Exception
    else:
        return _DYNAMIC_SCOPING_ENV[var][-1]


def pop_dynamic_variable(var):
    if var not in _DYNAMIC_SCOPING_ENV or not _DYNAMIC_SCOPING_ENV[var]:
        raise Exception
    else:
        _DYNAMIC_SCOPING_ENV[var].pop


def need_not(condition):
    return condition == "DoesNotContain"


def add_parens_if_needed(expr):
    if expr.find("AND") != -1 or expr.find("OR") != -1:
        return "(" + expr + ")"
    else:
        return expr


def convert_condition(condition):
    if condition == "Equals":
        return "="
    elif condition == "DoesNotEqual":
        return "!="
    elif condition == "Contains":
        return "="
    elif condition == "DoesNotContain":
        return "!="
    elif condition == "GreaterThan":
        return ">"
    elif condition == "GreaterThanOrEqual":
        return ">="
    elif condition == "LessThan":
        return "<"
    elif condition == "LessThanOrEqual":
        return "<="
    # StartsWith - handled in create_term_with_regex
    # EndsWith  - handled in create_term_with_regex
    # InclusiveBetween - handled in create_term_with_range
    # ExclusiveBetween - handled in create_term_with_range
    # FitsPattern
    # BitwiseAnd
    # BitwiseOr
    elif condition is None:
        warn("No condition given for " + identifying_info(get_dynamic_variable("current_observable")) + " - assume '='")
        return "="


def create_term_with_regex(lhs, condition, rhs):
    if condition == "StartsWith":
        return lhs + " MATCHES " + " /^" + rhs + "/"
    elif condition == "EndsWith":
        return lhs + " MATCHES " + " /" + rhs + "$/"
    elif condition == "Contains" or condition == "DoesNotContain":
        return lhs + " MATCHES " + " /" + rhs + "/"


def create_term_with_range(lhs, condition, rhs):
    if not isinstance(rhs, list) or len(rhs) != 2:
        error("{0} was used, but two values were not provided.".format(condition))
        return "'range term underspecified'"
    else:
        if condition == "InclusiveBetween":
            return "(" + lhs + " GE " + str(rhs[0]) + " AND " + lhs + " LE " + str(rhs[1]) + ")"
        else: # "ExclusiveBetween"
            return "(" + lhs + " GT " + str(rhs[0]) + " AND " + lhs + " LT " + str(rhs[1]) + ")"

def multi_valued_property(object_path):
    return object_path and object_path.find("*") != -1

def create_term(lhs, condition, rhs):
    if condition == "StartsWith" or condition == "EndsWith":
        return create_term_with_regex(lhs, condition, rhs)
    elif condition == "InclusiveBetween" or condition == "ExclusiveBetween":
        return create_term_with_range(lhs, condition, rhs)
    else:
        if (condition == "Contains" or condition == "DoesNotContain") and not multi_valued_property(lhs):
            warn("Used MATCHES operator for " + condition)
            return ("NOT " if condition == "DoesNotContain" else "") + create_term_with_regex(lhs, condition, rhs)
        return lhs + " " + convert_condition(condition) + " '" + str(rhs) + "'"


<<<<<<< HEAD
def add_comparison_expression(prop, object_path, first, op="AND"):
=======

def add_comparison_expression(prop, object_path, first):
>>>>>>> ae1ce225
    if prop is not None:
        if hasattr(prop, "condition"):
            cond = prop.condition
        else:
            cond = None
        comparison_expression = create_term(object_path, cond, prop.value)
        return (" " + op + " " if first else "") + comparison_expression
    return ""


def convert_address_to_pattern(add):
    if add.category == add.CAT_IPV4:
        return create_term("ipv4-addr:value", add.address_value.condition, add.address_value.value)
    elif add.category == add.CAT_IPV6:
        return create_term("ipv6-addr:value", add.address_value.condition, add.address_value.value)
    elif add.category == add.CAT_MAC:
        return create_term("mac-addr:value", add.address_value.condition, add.address_value.value)
    elif add.category == add.CAT_EMAIL:
        return create_term("email-addr:value", add.address_value.condition, add.address_value.value)
    else:
        warn("The address type " + add.category + " is not part of Cybox 3.0")


def convert_uri_to_pattern(uri):
    return create_term("url:value", uri.value.condition, uri.value.value)

_EMAIL_HEADER_PROPERTIES = { "email-message:subject": [ "subject" ],
                             "email-message:from_ref": [ "from_", "address_value"],
                             "email-message:sender_ref": [ "sender" ],
                             "email-message:date": [ "date"],
                             "email-message:content_type": [ "content_type"],
                             "email-message:to_refs[*]": [ "to*", "address_value" ],
                             "email-message:cc_refs[*]": [ "cc*", "address_value" ],
                             "email-message:bcc_refs[*]": [ "bcc*", "address_value"]}

def cannonicalize_prop_name(name):
    if name.find("*") == -1:
        return name
    else:
        return name[:-1]

def create_terms_from_prop_list(prop_list, obj, object_path):
    if len(prop_list) == 1:
        prop_1x = prop_list[0]
        if hasattr(obj, cannonicalize_prop_name(prop_1x)):
            if multi_valued_property(prop_1x):
                prop_expr = ""
                for c in getattr(obj, cannonicalize_prop_name(prop_1x)):
                    prop_expr += add_comparison_expression(c, object_path, (prop_expr != ""), "OR")
                return prop_expr
            else:
                return add_comparison_expression(getattr(obj, cannonicalize_prop_name(prop_1x)), object_path, False)
    else:
        prop_1x, rest_of_prop_list = prop_list[0], prop_list[1:]
        if hasattr(obj, cannonicalize_prop_name(prop_1x)):
            if multi_valued_property(prop_1x):
                prop_expr = ""
                values = getattr(obj, cannonicalize_prop_name(prop_1x))
                if values:
                    for c in values:
                        prop_expr += (" OR " if prop_expr != "" else "") + create_terms_from_prop_list(rest_of_prop_list, c, object_path)
                return prop_expr
            else:
                return create_terms_from_prop_list(rest_of_prop_list, getattr(obj, cannonicalize_prop_name(prop_1x)), object_path)

def convert_email_header_to_pattern(head):
    header_expression = ""
    for object_path, prop_1x_list in _EMAIL_HEADER_PROPERTIES.items():
        if hasattr(head, cannonicalize_prop_name(prop_1x_list[0])):
            term = create_terms_from_prop_list(prop_1x_list, head, object_path)
            if term:
                header_expression += (" AND " if header_expression != "" else "") + term
    return header_expression

def convert_email_message_to_pattern(mess):
    expression = ""
    if mess.header is not None:
        expression += convert_email_header_to_pattern(mess.header)
    if mess.attachments is not None:
        warn("email attachments not handled yet")
    return expression

_PE_FILE_HEADER_PROPERTIES = { "machine": "file:extended_properties.windows_pebinary_ext.file_header:machine",
                               "time_date_stamp": "file:extended_properties.windows_pebinary_ext.file_header.time_date_stamp",
                               "number_of_sections": "file:extended_properties.windows_pebinary_ext.file_header.number_of_sections",
                               "pointer_to_symbol_table": "file:extended_properties.windows_pebinary_ext.file_header.pointer_to_symbol_table",
                               "number_of_symbols": "file:extended_properties.windows_pebinary_ext.file_header.number_of_symbols",
                               "size_of_optional_header": "file:extended_properties.windows_pebinary_ext.file_header.size_of_optional_header",
                               "characteristics": "file:extended_properties.windows_pebinary_ext.file_header.characteristics" }

_PE_SECTION_HEADER_PROPERTIES = { "name": "file:extended_properties.windows_pebinary_ext.section[*].name",
                                  "virtual_size": "file:extended_properties.windows_pebinary_ext.section[*].size" }

_ARCHIVE_FILE_PROPERTIES = { "comment": "file:extended_properties.archive_file.comment",
                             "version": "file:extended_properties.archive_file.version" }


def convert_windows_executable_file_to_pattern(file):
    expression = ""
    if file.headers:
        file_header = file.headers.file_header
        if file_header:
            file_header_expression = ""
            for prop_1x, object_path in _PE_FILE_HEADER_PROPERTIES.items():
                if hasattr(file_header, prop_1x):
                    file_header_expression += add_comparison_expression(getattr(file_header, prop_1x), object_path, (file_header_expression != ""))
            if file_header.hashes is not None:
                hash_expression = convert_hashes_to_pattern(file_header.hashes)
                if hash_expression:
                    file_header_expression += (" AND " if file_header_expression != "" else "") + hash_expression
        expression += (" AND " if expression != "" else "") + add_parens_if_needed(file_header_expression)
        if file.headers.optional_header:
            warn("file:extended_properties:windows_pebinary_ext:optional_header is not implemented yet")

    if file.type_:
        expression += (" AND " if expression != "" else "") + \
                      create_term("file:extended_properties.windows_pebinary_ext.pe_type",
                                  file.type_.condition,
                                  map_vocabs_to_label(file.type_.value, WINDOWS_PEBINARY))
    sections = file.sections
    if sections:
        sections_expression = ""
        # should order matter in patterns???
        for s in sections:
            section_expression = ""
            if s.section_header:
                for prop_1x, object_path in _PE_SECTION_HEADER_PROPERTIES.items():
                    if hasattr(s.section_header, prop_1x):
                        section_expression += add_comparison_expression(getattr(s.section_header, prop_1x), object_path, (section_expression != ""))
            if s.entropy:
                section_expression += (" AND " if section_expression != "" else "") + \
                                      create_term("file:extended_properties.windows_pebinary_ext.section[*].entropy",
                                                    s.entropy.condition,
                                                    s.entropy.value)
            if s.data_hashes:
                hash_expression1 = convert_hashes_to_pattern(s.data_hashes)
            hash_expression = ""
            if s.header_hashes:
                hash_expression += (" AND " if hash_expression1 != hash_expression1 else "") + convert_hashes_to_pattern(s.header_hashes)
            if hash_expression:
                section_expression += (" AND " if section_expression != "" else "") + add_parens_if_needed(hash_expression)
            sections_expression += (" AND " if sections_expression != "" else "") + section_expression
        expression += (" AND " if expression != "" else "") + add_parens_if_needed(section_expression)
    if file.exports:
        warn("The exports property of WinExecutableFileObj is not part of Cybox 3.0")
    if file.imports:
        warn("The imports property of WinExecutableFileObj is not part of Cybox 3.0")
    return expression


def convert_archive_file_to_pattern(file):
    expression = ""
    for prop_1x, object_path in _ARCHIVE_FILE_PROPERTIES.items():
        if hasattr(file, prop_1x):
            expression += add_comparison_expression(getattr(file, prop_1x), object_path, (expression != ""))
    return expression


def convert_hashes_to_pattern(hashes):
    hash_expression = ""
    for hash in hashes:
        hash_expression += (" OR " if not hash_expression == "" else "") + \
                           create_term("file:hashes" + ":" + str(hash.type_).lower(),
                                       hash.simple_hash_value.condition,
                                       hash.simple_hash_value.value)
    return hash_expression


def convert_file_name_and_path_to_pattern(file):
    file_name_path_expression = ""
    if file.file_name:
        file_name_path_expression += create_term("file:file_name", file.file_name.condition, file.file_name.value)
    if file.file_path:
        if file.device_path:
            file_name_path_expression += (" AND " if file_name_path_expression != "" else "") + \
                                            create_term("file:parent_directory_ref.name",
                                                        file.file_path.condition,
                                                        file.device_path.value + file.file_path.value)
    if file.full_path:
        warn("1.x full file paths are not processed, yet")
    return file_name_path_expression



_FILE_PROPERTIES = { "size_in_bytes": "file:size",
                     "magic_number": "file:magic_number_hex",
                     "created_time": "file:created",
                     "modified_time": "file:modified",
                     "accessed_time": "file:accessed",
                     "encyption_algorithm": "file:encyption_algorithm",
                     "decryption_key": "file:decryption_key" }


def convert_file_to_pattern(file):
    expression = ""
    if file.hashes is not None:
        hash_expression = convert_hashes_to_pattern(file.hashes)
        if hash_expression:
            expression += hash_expression
    expression += convert_file_name_and_path_to_pattern(file)
    for prop_1x, object_path in _FILE_PROPERTIES.items():
        if hasattr(file, prop_1x):
            expression += add_comparison_expression(getattr(file, prop_1x), object_path, (expression != ""))
    if isinstance(file, WinExecutableFile):
        expression += (" AND " if expression != "" else "") + add_parens_if_needed(convert_windows_executable_file_to_pattern(file))
    if isinstance(file, ArchiveFile):
        expression += (" AND " if expression != "" else "") + add_parens_if_needed(convert_archive_file_to_pattern(file))
    return expression

_REGISTRY_KEY_VALUES_PROPERTIES = { "data": "win-registry-key:values[*].data",
                                    "name": "win-registry-key:values[*].name",
                                    "datatype": "win-registry-key:values[*].data_type" }


def convert_registry_key_to_pattern(reg_key):
    first_one = True
    expression = ""
    if reg_key.key:
        key_value_term = ""
        if reg_key.hive:
            if reg_key.hive.condition is None:
                key_value_term += reg_key.hive.value + "\\"
            else:
                warn("Condition on a hive property not handled")
            key_value_term += reg_key.key.value
            expression += create_term("win-registry-key:key", reg_key.key.condition,  key_value_term)
    if reg_key.values:
        values_expression = ""
        for v in reg_key.values:
            value_expression = ""
            for prop_1x, object_path in _REGISTRY_KEY_VALUES_PROPERTIES.items():
                if hasattr(v, prop_1x):
                    value_expression += add_comparison_expression(getattr(v, prop_1x), object_path, (value_expression != ""))
            values_expression += (" OR " if values_expression != "" else "") + value_expression
        expression += (" AND " if expression != "" else "") + add_parens_if_needed(values_expression)
    return expression


def convert_process_to_pattern(process):
    expression = ""
    if process.name:
        expression += (" AND " if expression != "" else "") + \
                      create_term("process:name", process.name.condition, process.name.value)
    if isinstance(process, WinProcess):
        win_process_expression = convert_windows_process_to_pattern(process)
        if win_process_expression:
            expression += (" AND " if expression != "" else "") + add_parens_if_needed(win_process_expression)
        if isinstance(process, WinService):
            service_expression = convert_windows_service_to_pattern(process)
            if service_expression:
                expression += (" AND " if expression != "" else "") + add_parens_if_needed(service_expression)
    return expression


def convert_windows_process_to_pattern(process):
    expression = ""
    if process.handle_list:
        for h in process.handle_list:
            warn("Window handles are not a part of CybOX 3.0")
    return expression

_WINDOWS_PROCESS_PROPERTIES = { "service_name": "process:extension_data.windows_service_ext.service_name",
                                "display_name": "process:extension_data.windows_service_ext.display_name",
                                "startup_command_line": "process:extension_data.windows_service_ext.startup_command_line",
                                "start_type": "process:extension_data.windows_service_ext.start_type",
                                "service_type": "process:extension_data.windows_service_ext.service_type",
                                "service_status": "process:extension_data.windows_service_ext.service_status" }


def convert_windows_service_to_pattern(service):
    expression = ""
    for prop1_x, object_path in _WINDOWS_PROCESS_PROPERTIES.items():
        if hasattr(service, prop1_x):
            expression += add_comparison_expression(getattr(service, prop1_x), object_path, (expression != ""))
    if hasattr(service, "description_list") and service.description_list:
        description_expression = ""
        for d in service.description_list:
            description_expression += (" OR " if not description_expression == "" else "") + \
                           create_term("process:extension_data.windows_service_ext.descriptions[*]",
                                       d.condition,
                                       d.value)
        expression += (" AND " if expression != "" else "") + description_expression
    if hasattr(service, "service_dll") and service.service_dll:
        warn("WinServiceObject.service_dll cannot be converted to a pattern, yet.")
    return expression

####################################################################################################################


def convert_observable_composition_to_pattern(obs_comp, bundleInstance, observable_mapping):
    expression = []
    for obs in obs_comp.observables:
        term = convert_observable_to_pattern(obs, bundleInstance, observable_mapping)
        if term:
            expression.append(term)
        else:
            warn("No term was yielded for {0}".format((obs.id_ if obs.id_ else obs.idref)))
    if expression:
        operator_as_string = " " + obs_comp.operator + " "
        return "(" + operator_as_string.join(expression) + ")"
    else:
        return ""


def convert_domain_name_to_pattern(domain_name):
    return create_term("domain-name:value", domain_name.value.condition, domain_name.value.value)


def convert_mutex_to_pattern(mutex):
    return create_term("mutex:name", mutex.name.condition, mutex.name.value)


def convert_network_connection_to_pattern(conn):
    # TODO: Implement pattern
    return "'term not converted'"


def convert_object_to_pattern(obj):
    prop = obj.properties

    if isinstance(prop, Address):
        return convert_address_to_pattern(prop)
    elif isinstance(prop, URI):
        return convert_uri_to_pattern(prop)
    elif isinstance(prop, EmailMessage):
        return convert_email_message_to_pattern(prop)
    elif isinstance(prop, File):
        return convert_file_to_pattern(prop)
    elif isinstance(prop, WinRegistryKey):
        return convert_registry_key_to_pattern(prop)
    elif isinstance(prop, Process):
        return convert_process_to_pattern(prop)
    elif isinstance(prop, DomainName):
        return convert_domain_name_to_pattern(prop)
    elif isinstance(prop, Mutex):
        return convert_mutex_to_pattern(prop)
    elif isinstance(prop, NetworkConnection):
        return convert_network_connection_to_pattern(prop)
    else:
        warn("{0} cannot be converted to a pattern, yet.".format(str(obj.properties)))
        return "'term not converted'"


def match_1x_id_with_20_id(id_1x, id_20):
    id_1x_split = id_1x.split("-", 1)
    id_20_split = id_20.split("--")
    return id_1x_split[1] == id_20_split[1]


def find_observable_data(idref, obserableData):
    for obs in obserableData:
        if match_1x_id_with_20_id(idref, obs["id"]):
            info("Found observed_data for {0}".format(idref))
            return obs
    # warn (idref + " cannot be resolved")
    return None


def negate_expression(obs):
    return hasattr(obs, "negate") and obs.negate


def convert_observable_to_pattern(obs, bundleInstance, observable_mapping):
    try:
        set_dynamic_variable("current_observable", obs)
        return ("NOT (" if negate_expression(obs) else "") + \
               convert_observable_to_pattern_without_negate(obs, bundleInstance, observable_mapping) + \
               (")" if negate_expression(obs) else "")
    finally:
        pop_dynamic_variable("current_observable")



def convert_observable_to_pattern_without_negate(obs, bundleInstance, id_to_observable_mapping):
    global OBSERVABLE_TO_PATTERN_MAPPING
    if obs.observable_composition is not None:
        pattern = convert_observable_composition_to_pattern(obs.observable_composition,
                                                            bundleInstance,
                                                            id_to_observable_mapping)
        if pattern and obs.id_:
            OBSERVABLE_TO_PATTERN_MAPPING[obs.id_] = pattern
        return pattern
    elif obs.object_ is not None:
        pattern = convert_object_to_pattern(obs.object_)
        OBSERVABLE_TO_PATTERN_MAPPING[obs.id_] = pattern
        return pattern
    elif obs.idref is not None:
        if obs.idref in OBSERVABLE_TO_PATTERN_MAPPING:
            return OBSERVABLE_TO_PATTERN_MAPPING[obs.idref]
        else:
            # resolve now if possible, and remove from observed_data
            observableDataInstance = find_observable_data(obs.idref, bundleInstance["observed_data"])
            if observableDataInstance is not None:
                if not KEEP_OBSERVABLE_DATA:
                    bundleInstance["observed_data"].remove(observableDataInstance)
                    # TODO: remove from the report's object_refs
                if obs.idref in id_to_observable_mapping:
                    return convert_observable_to_pattern(id_to_observable_mapping[obs.idref], bundleInstance, id_to_observable_mapping)
            return "PLACEHOLDER:" + obs.idref


# patterns can contain idrefs which might need to be resolved because the order in which the ids and idrefs appear
def interatively_resolve_placeholder_refs():
    global OBSERVABLE_TO_PATTERN_MAPPING
    if not OBSERVABLE_TO_PATTERN_MAPPING:
        return
    done = False
    while not done:
        # collect all of the fully resolved idrefs
        fully_resolved_idrefs = []
        for idref, expr in OBSERVABLE_TO_PATTERN_MAPPING.items():
            if expr.find("PLACEHOLDER:") == -1:
                # no PLACEHOLDER idrefs found in the expr, means this idref is fully resolved
                fully_resolved_idrefs.append(idref)
        # replace only fully resolved idrefs
        change_made = False
        for fr_idref in fully_resolved_idrefs:
            for idref, expr in OBSERVABLE_TO_PATTERN_MAPPING.items():
                if expr.find("PLACEHOLDER:" + fr_idref) != -1:
                    # a change will be made, which could introduce a new placeholder id into the expr
                    change_made = True
                    OBSERVABLE_TO_PATTERN_MAPPING[idref] = expr.replace("PLACEHOLDER:" + fr_idref, OBSERVABLE_TO_PATTERN_MAPPING[fr_idref])
        done = not change_made


def fix_pattern(pattern):
    if not OBSERVABLE_TO_PATTERN_MAPPING == {}:
        #info(str(OBSERVABLE_TO_PATTERN_MAPPING))
        #info("pattern is: " +  pattern)
        for idref in OBSERVABLE_TO_PATTERN_MAPPING.keys():
            # TODO: this can probably be done in place
            pattern = pattern.replace("PLACEHOLDER:" + idref, OBSERVABLE_TO_PATTERN_MAPPING[idref])
    return pattern<|MERGE_RESOLUTION|>--- conflicted
+++ resolved
@@ -135,12 +135,7 @@
         return lhs + " " + convert_condition(condition) + " '" + str(rhs) + "'"
 
 
-<<<<<<< HEAD
-def add_comparison_expression(prop, object_path, first, op="AND"):
-=======
-
 def add_comparison_expression(prop, object_path, first):
->>>>>>> ae1ce225
     if prop is not None:
         if hasattr(prop, "condition"):
             cond = prop.condition
